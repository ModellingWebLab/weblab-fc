
import os
import pickle
import sys
import time

import pyparsing as p

from . import actions


__all__ = ['CompactSyntaxParser']

# Necessary for reasonable speed when using infixNotation
p.ParserElement.enablePackrat()


################################################################################
# Helper methods for defining parsers
################################################################################
def make_kw(keyword, suppress=True):
    """Helper function to create a parser for the given keyword."""
    kw = p.Keyword(keyword)
    if suppress:
        kw = kw.suppress()
    return kw


def adjacent(parser):
    """Create a copy of the given parser that doesn't permit whitespace to occur before it."""
    adj = parser.copy()
    adj.setWhitespaceChars('')
    return adj


class Optional(p.Optional):
    """An Optional pattern that doesn't consume whitespace if the contents don't match."""

    def __init__(self, *args, **kwargs):
        super(Optional, self).__init__(*args, **kwargs)
        self.callPreparse = False
        self._optionalNotMatched = p.Optional(p.Empty()).defaultValue

    def parseImpl(self, instring, loc, doActions=True):
        try:
            loc, tokens = self.expr._parse(instring, loc, doActions, callPreParse=True)
        except (p.ParseException, IndexError):
            if self.defaultValue is not self._optionalNotMatched:
                if self.expr.resultsName:
                    tokens = p.ParseResults([self.defaultValue])
                    tokens[self.expr.resultsName] = self.defaultValue
                else:
                    tokens = [self.defaultValue]
            else:
                tokens = []
        return loc, tokens


def optional_delimited_list(expr, delim):
    """Like delimitedList, but the list may be empty."""
    return p.delimitedList(expr, delim) | p.Empty()


def delimited_multi_list(elements, delimiter):
    """Like delimitedList, but allows for a sequence of constituent element expressions.

    elements should be a sequence of tuples (expr, unbounded), where expr is a ParserElement,
    and unbounded is True iff zero or more occurrences are allowed; otherwise the expr is
    considered to be optional (i.e. 0 or 1 occurrences).  The delimiter parameter must occur
    in between each matched token, and is suppressed from the output.
    """
    if len(elements) == 0:
        return p.Empty()
    # If we have an optional expr, we need (expr + delimiter + rest) | expr | rest
    # If we have an unbounded expr, we need (expr + delimiter + this) | expr | rest, i.e. allow expr to recur
    expr, unbounded = elements[0]
    if not isinstance(delimiter, p.Suppress):
        delimiter = p.Suppress(delimiter)
    rest = delimited_multi_list(elements[1:], delimiter)
    if unbounded:
        result = p.Forward()
        result << ((expr + delimiter + result) | expr | rest)
    else:
        if isinstance(rest, p.Empty):
            result = expr | rest
        else:
            result = (expr + delimiter + rest) | expr | rest
    return result


def unignore(parser):
    """Stop ignoring things in the given parser (and its children)."""
    for child in getattr(parser, 'exprs', []):
        unignore(child)
    if hasattr(parser, 'expr'):
        unignore(parser.expr)
    parser.ignoreExprs = []


def monkey_patch_pyparsing():
    """Monkey-patch some pyparsing methods to behave slightly differently."""

    def ignore(self, other):
        """Improved ignore that avoids ignoring self by accident."""
        if isinstance(other, p.Suppress):
            if other not in self.ignoreExprs and other != self:
                self.ignoreExprs.append(other.copy())
        else:
            self.ignoreExprs.append(p.Suppress(other.copy()))
        return self
    p.ParserElement.ignore = ignore

    def err_str(self):
        """Extended exception reporting that also prints the offending line with an error marker underneath."""
        return "%s (at char %d), (line:%d, col:%d):\n%s\n%s" % (self.msg, self.loc, self.lineno, self.column, self.line,
                                                                ' ' * (self.column - 1) + '^')
    p.ParseException.__str__ = err_str


monkey_patch_pyparsing()


class CompactSyntaxParser(object):
    """A parser for the compact textual syntax for protocols."""

    # Newlines are significant most of the time for us
    p.ParserElement.setDefaultWhitespaceChars(' \t\r')

    # Single-line Python-style comments
    comment = p.Regex(r'#.*').suppress().setName('Comment')

    # Punctuation etc.
    eq = p.Suppress('=')
    colon = p.Suppress(':')
    comma = p.Suppress(',')
    oparen = p.Suppress('(')
    cparen = p.Suppress(')')
    osquare = p.Suppress('[')
    csquare = p.Suppress(']')
    dollar = p.Suppress('$')
    nl = p.Suppress(p.OneOrMore(Optional(comment) + p.LineEnd())
                    ).setName('Newline(s)')  # Any line can end with a comment
    obrace = (Optional(nl) + p.Suppress('{') + Optional(nl)).setName('{')
    cbrace = (Optional(nl) + p.Suppress('}') + Optional(nl)).setName('}')
    embedded_cbrace = (Optional(nl) + p.Suppress('}')).setName('}')

    # Identifiers
    nc_ident = p.Regex('[_a-zA-Z][_0-9a-zA-Z]*').setName('ncIdent')
    c_ident = p.Regex('[_a-zA-Z][_0-9a-zA-Z]*:[_a-zA-Z][_0-9a-zA-Z]*').setName('cIdent')
    ident = p.Regex('[_a-zA-Z][_0-9a-zA-Z]*(:[_a-zA-Z][_0-9a-zA-Z]*)*').setName('Ident')
    nc_ident_as_var = nc_ident.copy().setParseAction(actions.Variable)
    ident_as_var = ident.copy().setParseAction(actions.Variable)

    # Numbers can be given in scientific notation, with an optional leading minus sign.
    # Within expressions they may also have units specified, e.g. in the model interface.
    units_ident = p.originalTextFor(p.Literal('units_of(') - adjacent(ident) + adjacent(p.Literal(')'))) | nc_ident
    units_annotation = p.Suppress('::') - units_ident("units")
    plain_number = p.Regex(r'-?[0-9]+((\.[0-9]+)?(e[-+]?[0-9]+)?)?').setName('Number')
    number = (plain_number + Optional(units_annotation)).setName('Number')

    # Used for descriptive text
    quoted_string = (p.QuotedString('"', escChar="\\") | p.QuotedString("'", escChar="\\")).setName('QuotedString')
    # This may become more specific in future
    quoted_uri = quoted_string.copy().setName('QuotedUri')

    # Expressions from the "post-processing" language
    #################################################

    # Expressions and statements must be constructed recursively
    expr = p.Forward().setName('Expression')
    stmt_list = p.Forward().setName('StatementList')

    # A vector written like 1:2:5 or 1:5 or A:B:C
    numeric_range = p.Group(expr + colon - expr + Optional(colon - expr))

    # Creating arrays
    dim_spec = Optional(expr + adjacent(dollar)) + nc_ident
    comprehension = p.Group(make_kw('for') - dim_spec + make_kw('in') - numeric_range).setParseAction(actions.Comprehension)
    array = p.Group(osquare - expr + (p.OneOrMore(comprehension) | p.ZeroOrMore(comma - expr)) + csquare
                    ).setName('Array').setParseAction(actions.Array)

    # Array views
    opt_expr = Optional(expr, default='')
    view_spec = p.Group(adjacent(osquare) - Optional(('*' | expr) + adjacent(dollar))('dimspec') +
                       opt_expr + Optional(colon - opt_expr + Optional(colon - opt_expr)) + csquare).setName('ViewSpec')

    # If-then-else
    if_expr = p.Group(make_kw('if') - expr + make_kw('then') - expr +
                     make_kw('else') - expr).setName('IfThenElse').setParseAction(actions.Piecewise)

    # Lambda definitions
    param_decl = p.Group(nc_ident_as_var + Optional(eq + expr))
    param_list = p.Group(optional_delimited_list(param_decl, comma))
    lambda_expr = p.Group(make_kw('lambda') - param_list + ((colon - expr) | (obrace - stmt_list + embedded_cbrace))
                         ).setName('Lambda').setParseAction(actions.Lambda)

    # Function calls
    # TODO: Allow lambdas, not just ident?
    arg_list = p.Group(optional_delimited_list(expr, comma))
    function_call = p.Group(ident_as_var + adjacent(oparen) - arg_list +
                           cparen).setName('FnCall').setParseAction(actions.FunctionCall)

    # Tuples
    tuple = p.Group(oparen + expr + comma - optional_delimited_list(expr, comma) +
                    cparen).setName('Tuple').setParseAction(actions.Tuple)

    # Accessors
    accessor = p.Combine(adjacent(p.Suppress('.')) -
                         p.oneOf('IS_SIMPLE_VALUE IS_ARRAY IS_STRING IS_TUPLE IS_FUNCTION IS_NULL IS_DEFAULT '
                                 'NUM_DIMS NUM_ELEMENTS SHAPE')).setName('Accessor')

    # Indexing
    pad = (make_kw('pad') + adjacent(colon) - expr + eq + expr).setResultsName('pad')
    shrink = (make_kw('shrink') + adjacent(colon) - expr).setResultsName('shrink')
    index_dim = expr.setResultsName('dim')
    index = p.Group(adjacent(p.Suppress('{')) - expr +
                    p.ZeroOrMore(comma - (pad | shrink | index_dim)) + p.Suppress('}')).setName('Index')

    # Special values
    null_value = p.Group(make_kw('null')).setName('Null').setParseAction(actions.Symbol('null'))
    default_value = p.Group(make_kw('default')).setName('Default').setParseAction(actions.Symbol('defaultParameter'))
    string_value = quoted_string.copy().setName('String').setParseAction(actions.Symbol('string'))

    # Recognised MathML operators
    mathml_operators = set('''
        quotient rem max min root xor abs floor ceiling exp ln log
        sin cos tan
        sec csc cot
        sinh cosh tanh
        sech csch coth
        arcsin arccos arctan
        arccosh arccot arccoth
        arccsc arccsch arcsec
        arcsech arcsinh arctanh
        '''.split())

    # Wrapping MathML operators into lambdas
    mathml_operator = (
        p.oneOf('^ * / + - not == != <= >= < > && ||') |
        p.Combine('MathML:' + p.oneOf(' '.join(mathml_operators))))
    wrap = p.Group(
            p.Suppress('@') - adjacent(p.Word(p.nums)) + adjacent(colon) + mathml_operator
        ).setName('WrapMathML').setParseAction(actions.Wrap)

    # Turning on tracing for debugging protocols
    trace = adjacent(p.Suppress('?'))

    # The main expression grammar.  Atoms are ordered according to rough speed of detecting mis-match.
    atom = (array | wrap | number.copy().setParseAction(actions.Number) | string_value |
            if_expr | null_value | default_value | lambda_expr | function_call | ident_as_var | tuple).setName('Atom')
    expr <<= p.infixNotation(atom, [(accessor, 1, p.opAssoc.LEFT, actions.Accessor),
                                    (view_spec, 1, p.opAssoc.LEFT, actions.View),
                                    (index, 1, p.opAssoc.LEFT, actions.Index),
                                    (trace, 1, p.opAssoc.LEFT, actions.Trace),
                                    ('^', 2, p.opAssoc.LEFT, actions.Operator),
                                    ('-', 1, p.opAssoc.RIGHT,
                                        lambda *args: actions.Operator(*args, rightAssoc=True)),
                                    (p.oneOf('* /'), 2, p.opAssoc.LEFT, actions.Operator),
                                    (p.oneOf('+ -'), 2, p.opAssoc.LEFT, actions.Operator),
                                    (p.Keyword('not'), 1, p.opAssoc.RIGHT,
                                     lambda *args: actions.Operator(*args, rightAssoc=True)),
                                    (p.oneOf('== != <= >= < >'), 2, p.opAssoc.LEFT, actions.Operator),
                                    (p.oneOf('&& ||'), 2, p.opAssoc.LEFT, actions.Operator)
                                    ])

    # Simpler expressions containing no arrays, functions, etc. Used in the model interface.
    simple_expr = p.Forward().setName('SimpleExpression')
    simple_if_expr = p.Group(make_kw('if') - simple_expr + make_kw('then') - simple_expr +
                           make_kw('else') - simple_expr).setName('SimpleIfThenElse').setParseAction(actions.Piecewise)
    simple_arg_list = p.Group(optional_delimited_list(simple_expr, comma))
    simple_function_call = p.Group(ident_as_var + adjacent(oparen) - simple_arg_list +
                                 cparen).setName('SimpleFnCall').setParseAction(actions.FunctionCall)
    simple_expr <<= p.infixNotation(number.copy().setParseAction(actions.Number) |
                                   simple_if_expr | simple_function_call | ident_as_var,
                                   [('^', 2, p.opAssoc.LEFT, actions.Operator),
                                    ('-', 1, p.opAssoc.RIGHT,
                                        lambda *args: actions.Operator(*args, rightAssoc=True)),
                                    (p.oneOf('* /'), 2, p.opAssoc.LEFT, actions.Operator),
                                    (p.oneOf('+ -'), 2, p.opAssoc.LEFT, actions.Operator),
                                    (p.Keyword('not'), 1, p.opAssoc.RIGHT,
                                     lambda *args: actions.Operator(*args, rightAssoc=True)),
                                    (p.oneOf('== != <= >= < >'), 2, p.opAssoc.LEFT, actions.Operator),
                                    (p.oneOf('&& ||'), 2, p.opAssoc.LEFT, actions.Operator)
                                    ])
    simple_param_list = p.Group(optional_delimited_list(p.Group(nc_ident_as_var), comma))
    simple_lambda_expr = p.Group(make_kw('lambda') - simple_param_list + colon -
                               expr).setName('SimpleLambda').setParseAction(actions.Lambda)

    # Newlines in expressions may be escaped with a backslash
    expr.ignore('\\' + p.LineEnd())
    simple_expr.ignore('\\' + p.LineEnd())
    # Bare newlines are OK provided we started with a bracket.
    # However, it's quite hard to enforce that restriction.
    expr.ignore(p.Literal('\n'))
    simple_expr.ignore(p.Literal('\n'))
    # Embedded comments are also OK
    expr.ignore(comment)
    simple_expr.ignore(comment)
    # Avoid mayhem
    unignore(nl)

    # Statements from the "post-processing" language
    ################################################

    # Simple assignment (i.e. not to a tuple)
    simple_assign = p.Group(nc_ident_as_var + eq - expr).setName('SimpleAssign').setParseAction(actions.Assignment)
    simple_assign_list = p.Group(optional_delimited_list(simple_assign, nl)).setParseAction(actions.StatementList)

    # Assertions and function returns
    assert_stmt = p.Group(make_kw('assert') - expr).setName('AssertStmt').setParseAction(actions.Assert)
    return_stmt = p.Group(make_kw('return') - p.delimitedList(expr)).setName('ReturnStmt').setParseAction(actions.Return)

    # Full assignment, to a tuple of names or single name
    _idents = p.Group(p.delimitedList(nc_ident_as_var)).setParseAction(actions.MaybeTuple)
    assign_stmt = p.Group(((make_kw('optional', suppress=False)("optional") + _idents) | _idents) + eq -
                         p.Group(p.delimitedList(expr)).setParseAction(actions.MaybeTuple))   \
        .setName('AssignStmt').setParseAction(actions.Assignment)

    # Function definition
    function_defn = p.Group(make_kw('def') - nc_ident_as_var + oparen + param_list + cparen -
                           ((colon - expr) | (obrace - stmt_list + Optional(nl) + p.Suppress('}')))
                           ).setName('FunctionDef').setParseAction(actions.FunctionDef)

    stmt_list << p.Group(p.delimitedList(assert_stmt | return_stmt | function_defn | assign_stmt, nl))
    stmt_list.setParseAction(actions.StatementList)

    # Miscellaneous constructs making up protocols
    ##############################################

    # Documentation (Markdown)
    documentation = p.Group(make_kw('documentation') - obrace - p.Regex("[^}]*") + cbrace)("dox")

    # Namespace declarations
    ns_decl = p.Group(make_kw('namespace') - nc_ident("prefix") + eq + quoted_uri("uri")).setName('NamespaceDecl')
    ns_decls = optional_delimited_list(ns_decl("namespace*"), nl)

    # Protocol input declarations, with default values
    inputs = (make_kw('inputs') - obrace - simple_assign_list + cbrace).setName('Inputs').setParseAction(actions.Inputs)

    # Import statements
    import_stmt = p.Group(
        make_kw('import') -
        Optional(
            nc_ident +
            eq,
            default='') +
        quoted_uri +
        Optional(
            obrace -
            simple_assign_list +
            embedded_cbrace)).setName('Import').setParseAction(
                actions.Import)
    imports = optional_delimited_list(import_stmt, nl).setName('Imports')

    # Library, globals defined using post-processing language.
    # Strictly speaking returns aren't allowed, but that gets picked up later.
    library = (make_kw('library') - obrace - Optional(stmt_list) +
               cbrace).setName('Library').setParseAction(actions.Library)

    # Post-processing
    post_processing = (make_kw('post-processing') + obrace -
                      optional_delimited_list(assert_stmt | return_stmt | function_defn | assign_stmt, nl) +
                      cbrace).setName('PostProc').setParseAction(actions.PostProcessing)

    # Units definitions
    si_prefix = p.oneOf('deka hecto kilo mega giga tera peta exa zetta yotta'
                       'deci centi milli micro nano pico femto atto zepto yocto')
    _num_or_expr = p.originalTextFor(plain_number | (oparen + expr + cparen))
    unit_ref = p.Group(Optional(_num_or_expr)("multiplier") + Optional(si_prefix)("prefix") + nc_ident("units") +
                      Optional(p.Suppress('^') + plain_number)("exponent") +
                      Optional(p.Group(p.oneOf('- +') + _num_or_expr))("offset")).setParseAction(actions.UnitRef)
    units_def = p.Group(nc_ident + eq + p.delimitedList(unit_ref, '.') + Optional(quoted_string)("description")
                       ).setName('UnitsDefinition').setParseAction(actions.UnitsDef)
    units = (make_kw('units') - obrace - optional_delimited_list(units_def, nl) + cbrace
             ).setName('Units').setParseAction(actions.Units)

    # Model interface section
    #########################
    units_ref = make_kw('units') - nc_ident

    # Setting the units for the independent variable
    set_time_units = (make_kw('independent') - make_kw('var') - units_ref("units")).setParseAction(actions.SetTimeUnits)

    # Input variables, with optional units and initial value
    input_variable = p.Group(
        make_kw('input') -
        c_ident('name') +
        Optional(units_ref)('units') +
        Optional(eq + plain_number)('initial_value')
    ).setName('InputVariable').setParseAction(actions.InputVariable)

    # Model outputs of interest, with optional units
    output_variable = p.Group(
        make_kw('output') -
        c_ident("name") +
        Optional(units_ref("units"))
    ).setName('OutputVariable').setParseAction(actions.OutputVariable)

    # Model variables (inputs, outputs, or just used in equations) that are allowed to be missing
    locator = p.Empty().leaveWhitespace().setParseAction(lambda s, l, t: l)
    var_default = make_kw('default') - locator("default_start") + simple_expr("default")
    optional_variable = p.Group(make_kw('optional') - c_ident("name") + Optional(var_default) + locator("default_end")
                               ).setName('OptionalVar').setParseAction(actions.OptionalVariable)

    # New variables added to the model, with optional initial value
    new_variable = p.Group(
        make_kw('var') -
        nc_ident("name") +
        units_ref("units") +
        Optional(
            eq +
            plain_number)("initial_value")).setName('NewVariable').setParseAction(
        actions.DeclareVariable)
    # Adding or replacing equations in the model
    clamp_variable = p.Group(make_kw('clamp') - ident_as_var + Optional(make_kw('to') - simple_expr)
                            ).setName('ClampVariable').setParseAction(actions.ClampVariable)
    interpolate = p.Group(
        make_kw('interpolate') -
        oparen -
        quoted_string -
        comma -
        ident_as_var -
        comma -
        nc_ident -
        comma -
        nc_ident -
        cparen).setName('Interpolate').setParseAction(
        actions.Interpolate)
    model_equation = p.Group(make_kw('define') -
                            (p.Group(make_kw('diff') +
                                     adjacent(oparen) -
                                     ident_as_var +
                                     p.Suppress(';') +
                                     ident_as_var +
                                     cparen) | ident_as_var) +
                            eq +
                            (interpolate | simple_expr)
                            ).setName('AddOrReplaceEquation').setParseAction(actions.ModelEquation)
    # Units conversion rules
    units_conversion = p.Group(
        make_kw('convert') -
        nc_ident("actualDimensions") +
        make_kw('to') +
        nc_ident("desiredDimensions") +
        make_kw('by') -
        simple_lambda_expr).setName('UnitsConversion').setParseAction(
        actions.UnitsConversion)

    model_interface = p.Group(make_kw('model') - make_kw('interface') - obrace -
                             Optional(set_time_units - nl) +
                             optional_delimited_list((input_variable | output_variable | optional_variable | new_variable |
                                                    clamp_variable | model_equation | units_conversion), nl) +
                             cbrace).setName('ModelInterface').setParseAction(actions.ModelInterface)

    # Simulation definitions
    ########################

    # Ranges
    uniform_range = make_kw('uniform') + numeric_range
    vector_range = make_kw('vector') + expr
    while_range = make_kw('while') + expr
    range = p.Group(make_kw('range') + nc_ident("name") + units_ref("units") +
                    (uniform_range("uniform") | vector_range("vector") | while_range("while"))
                    ).setName('Range').setParseAction(actions.Range)

    # Modifiers
    modifier_when = make_kw('at') - (make_kw('start', False) |
                                   (make_kw('each', False) - make_kw('loop')) |
                                   make_kw('end', False)).setParseAction(actions.ModifierWhen)
    set_variable = make_kw('set') - ident + eq + expr
    save_state = make_kw('save') - make_kw('as') - nc_ident
    reset_state = make_kw('reset') - Optional(make_kw('to') + nc_ident)
    modifier = p.Group(modifier_when + p.Group(set_variable("set") | save_state("save") | reset_state("reset"))
                       ).setName('Modifier').setParseAction(actions.Modifier)
    modifiers = p.Group(make_kw('modifiers') + obrace - optional_delimited_list(modifier, nl) + cbrace
                        ).setName('Modifiers').setParseAction(actions.Modifiers)

    # The simulations themselves
    simulation = p.Forward().setName('Simulation')
    _select_output = p.Group(make_kw('select') - Optional(make_kw('optional', suppress=False)) -
                            make_kw('output') - nc_ident).setName('SelectOutput')
    nested_protocol = p.Group(make_kw('protocol') - quoted_uri + obrace +
                             simple_assign_list + Optional(nl) + optional_delimited_list(_select_output, nl) +
                             cbrace + Optional('?')).setName('NestedProtocol').setParseAction(actions.NestedProtocol)
    timecourse_sim = p.Group(make_kw('timecourse') - obrace - range + Optional(nl + modifiers) + cbrace
                            ).setName('TimecourseSim').setParseAction(actions.TimecourseSimulation)
    nested_sim = p.Group(make_kw('nested') - obrace - range + nl + Optional(modifiers) +
                        p.Group(make_kw('nests') + (simulation | nested_protocol | ident)) +
                        cbrace).setName('NestedSim').setParseAction(actions.NestedSimulation)
    one_step_sim = p.Group(make_kw('oneStep') - Optional(p.originalTextFor(expr))("step") +
                         Optional(obrace - modifiers + cbrace)("modifiers")).setParseAction(actions.OneStepSimulation)
    simulation << p.Group(make_kw('simulation') - Optional(nc_ident + eq, default='') +
                          (timecourse_sim | nested_sim | one_step_sim) -
                          Optional('?' + nl)).setParseAction(actions.Simulation)

    tasks = p.Group(make_kw('tasks') + obrace - p.ZeroOrMore(simulation) +
                    cbrace).setName('Tasks').setParseAction(actions.Tasks)

    # Output specifications
    #######################

    output_desc = Optional(quoted_string)("description")
    output_spec = p.Group(Optional(make_kw('optional', suppress=False))("optional") +
                         nc_ident("name") +
                         ((units_ref("units") +
                           output_desc) | (eq +
                                          ident("ref") +
                                          Optional(units_ref)("units") +
                                          output_desc))).setName('Output').setParseAction(actions.Output)
    outputs = p.Group(make_kw('outputs') + obrace - optional_delimited_list(output_spec, nl) +
                      cbrace).setName('Outputs').setParseAction(actions.Outputs)

    # Plot specifications
    #####################

    plot_curve = p.Group(p.delimitedList(nc_ident, ',') +
                        make_kw('against') - nc_ident +
                        Optional(make_kw('key') - nc_ident("key"))).setName('Curve')
    plot_using = (make_kw('using') - (make_kw('lines', suppress=False) |
                                    make_kw('points', suppress=False) |
                                    make_kw('linespoints', suppress=False)))("using")
    plot_spec = p.Group(make_kw('plot') - quoted_string + Optional(plot_using) - obrace +
                       plot_curve + p.ZeroOrMore(nl + plot_curve) + cbrace).setName('Plot').setParseAction(actions.Plot)
    plots = p.Group(make_kw('plots') + obrace - p.ZeroOrMore(plot_spec) +
                    cbrace).setName('Plots').setParseAction(actions.Plots)

    # Parsing a full protocol
    #########################

    protocol = p.And(
        list(map(Optional, [
            nl,
            documentation,
            ns_decls + nl,
            inputs,
            imports + nl,
            library,
            units,
            model_interface,
            tasks,
            post_processing,
            outputs,
            plots,
        ]))).setName('Protocol').setParseAction(actions.Protocol)

    # Caching of parsed files
    # This maps source file names to a tuple (date_read, result)
    _cache = {}

    def __init__(self):
        """Initialise the parser."""
        # We just store the original stack limit here, so we can increase
        # it for the lifetime of this object if needed for parsing, on the
        # basis that if one expression needs to, several are likely to.
        self._stack_depth_factor = 1
        self._original_stack_limit = sys.getrecursionlimit()
        self.increase_stack_depth_limit()

    def __del__(self):
        """Reset the stack limit if it changed."""
        sys.setrecursionlimit(self._original_stack_limit)

    def increase_stack_depth_limit(self, step=0.5):
        """Increase the limit by the given factor of the original."""
        self._stack_depth_factor += 0.5
        new_limit = int(
            self._stack_depth_factor * self._original_stack_limit)
        print('Increasing recursion limit to', new_limit,
              file=sys.stderr)
        sys.setrecursionlimit(new_limit)

    def try_parse(self, callable, source_file, *args, **kwargs):
        """
        Try calling the given parse command, increasing the stack depth limit if needed.
        """
<<<<<<< HEAD
        r = None  # Result
        with actions.set_reference_source(source_file):
            while self._stack_depth_factor < 3:
                try:
                    r = callable(source_file, *args, **kwargs)
                except RuntimeError as msg:
                    print('Got RuntimeError:', msg, file=sys.stderr)
                    self.increase_stack_depth_limit()
                else:
                    break  # Parsed OK
            if not r:
                raise RuntimeError("Failed to parse expression even with a recursion limit of %d; giving up!"
                                   % (int(self._stack_depth_factor * self._original_stack_limit),))
=======
        # Try returning in-memory cached file
        now = time.time()
        try:
            date_read, r = self._cache[source_file]
            if os.path.getmtime(source_file) < date_read:
                print('Using mem-cached protocol for ' + source_file)
                return r
        except KeyError:
            pass

        # Try returning disk-cached file
        cache_file = os.path.split(source_file)
        cache_file = os.path.join(cache_file[0], '.' + cache_file[1] + '.cache')
        if os.path.exists(cache_file):
            if os.path.getmtime(source_file) < os.path.getmtime(cache_file):
                with open(cache_file, 'rb') as f:
                    try:
                        print('Reading disk-cached protocol from ' + cache_file)
                        r = pickle.load(f)

                        # Store parse result in memory cache and return
                        self._cache[source_file] = (now, r)
                        return r
                    except:
                        pass
            try:
                os.remove(cache_file)
            except:
                pass

        # Read file
        orig_source_file = actions.source_file
        actions.source_file = source_file
        r = None  # Result
        while self._stack_depth_factor < 3:
            try:
                r = callable(source_file, *args, **kwargs)
            except RuntimeError as msg:
                print('Got RuntimeError:', msg, file=sys.stderr)
                self.increase_stack_depth_limit()
            else:
                break  # Parsed OK
        if not r:
            raise RuntimeError("Failed to parse expression even with a recursion limit of %d; giving up!"
                               % (int(self._stack_depth_factor * self._original_stack_limit),))
        actions.source_file = orig_source_file

        # Store parse result in memory cache
        self._cache[source_file] = (now, r)

        # Store parse result in disk cache
        with open(cache_file, 'wb') as f:
            print('Caching protocol to ' + cache_file)
            pickle.dump(r, f)

        # Return
>>>>>>> 1d7cdf01
        return r

################################################################################
# Parser debugging support
################################################################################

def get_named_grammars(obj=CompactSyntaxParser):
    """Get a list of all the named grammars in the given object."""
    grammars = []
    for parser in dir(obj):
        parser = getattr(obj, parser)
        if isinstance(parser, p.ParserElement):
            grammars.append(parser)
    return grammars


def enable_debug(grammars=None):
    """Enable debugging of our (named) grammars."""
    def display_loc(instring, loc):
        return " at loc " + str(loc) + "(%d,%d)" % (p.lineno(loc, instring), p.col(loc, instring))

    def success_debug_action(instring, startloc, endloc, expr, toks):
        print("Matched " + str(expr) + " -> " + str(toks.asList()) + display_loc(instring, endloc))

    def exception_debug_action(instring, loc, expr, exc):
        print("Exception raised:" + str(exc) + display_loc(instring, loc))

    for parser in grammars or get_named_grammars():
        parser.setDebugActions(None, success_debug_action, exception_debug_action)


def disable_debug(grammars=None):
    """Stop debugging our (named) grammars."""
    for parser in grammars or get_named_grammars():
        parser.setDebug(False)


class Debug(object):
    """A Python 2.6+ context manager that enables debugging just for the enclosed block."""

    def __init__(self, grammars=None):
        self._grammars = list(grammars or get_named_grammars())

    def __enter__(self):
        enable_debug(self._grammars)

    def __exit__(self, type, value, traceback):
        disable_debug(self._grammars)
<|MERGE_RESOLUTION|>--- conflicted
+++ resolved
@@ -573,7 +573,37 @@
         """
         Try calling the given parse command, increasing the stack depth limit if needed.
         """
-<<<<<<< HEAD
+        # Try returning in-memory cached file
+        now = time.time()
+        try:
+            date_read, r = self._cache[source_file]
+            if os.path.getmtime(source_file) < date_read:
+                print('Using mem-cached protocol for ' + source_file)
+                return r
+        except KeyError:
+            pass
+
+        # Try returning disk-cached file
+        cache_file = os.path.split(source_file)
+        cache_file = os.path.join(cache_file[0], '.' + cache_file[1] + '.cache')
+        if os.path.exists(cache_file):
+            if os.path.getmtime(source_file) < os.path.getmtime(cache_file):
+                with open(cache_file, 'rb') as f:
+                    try:
+                        print('Reading disk-cached protocol from ' + cache_file)
+                        r = pickle.load(f)
+
+                        # Store parse result in memory cache and return
+                        self._cache[source_file] = (now, r)
+                        return r
+                    except:
+                        pass
+            try:
+                os.remove(cache_file)
+            except:
+                pass
+
+        # Read file
         r = None  # Result
         with actions.set_reference_source(source_file):
             while self._stack_depth_factor < 3:
@@ -587,53 +617,6 @@
             if not r:
                 raise RuntimeError("Failed to parse expression even with a recursion limit of %d; giving up!"
                                    % (int(self._stack_depth_factor * self._original_stack_limit),))
-=======
-        # Try returning in-memory cached file
-        now = time.time()
-        try:
-            date_read, r = self._cache[source_file]
-            if os.path.getmtime(source_file) < date_read:
-                print('Using mem-cached protocol for ' + source_file)
-                return r
-        except KeyError:
-            pass
-
-        # Try returning disk-cached file
-        cache_file = os.path.split(source_file)
-        cache_file = os.path.join(cache_file[0], '.' + cache_file[1] + '.cache')
-        if os.path.exists(cache_file):
-            if os.path.getmtime(source_file) < os.path.getmtime(cache_file):
-                with open(cache_file, 'rb') as f:
-                    try:
-                        print('Reading disk-cached protocol from ' + cache_file)
-                        r = pickle.load(f)
-
-                        # Store parse result in memory cache and return
-                        self._cache[source_file] = (now, r)
-                        return r
-                    except:
-                        pass
-            try:
-                os.remove(cache_file)
-            except:
-                pass
-
-        # Read file
-        orig_source_file = actions.source_file
-        actions.source_file = source_file
-        r = None  # Result
-        while self._stack_depth_factor < 3:
-            try:
-                r = callable(source_file, *args, **kwargs)
-            except RuntimeError as msg:
-                print('Got RuntimeError:', msg, file=sys.stderr)
-                self.increase_stack_depth_limit()
-            else:
-                break  # Parsed OK
-        if not r:
-            raise RuntimeError("Failed to parse expression even with a recursion limit of %d; giving up!"
-                               % (int(self._stack_depth_factor * self._original_stack_limit),))
-        actions.source_file = orig_source_file
 
         # Store parse result in memory cache
         self._cache[source_file] = (now, r)
@@ -644,7 +627,6 @@
             pickle.dump(r, f)
 
         # Return
->>>>>>> 1d7cdf01
         return r
 
 ################################################################################
