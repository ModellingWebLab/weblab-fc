"""
Parse actions that can generate Python implementation objects
"""

import itertools
import math
import networkx
import os
from collections import deque
from contextlib import contextmanager

import pyparsing
import sympy
from cellmlmanip.model import DataDirectionFlow
from cellmlmanip.parser import UNIT_PREFIXES

from ..error_handling import ProtocolError, MissingVariableError
from ..language import expressions as E
from ..language import statements as S
from ..language import values as V
from ..locatable import Locatable
from ..simulations import model, modifiers, ranges, simulations
from .rdf import OXMETA_NS, PRED_IS, PRED_IS_VERSION_OF
from .rdf import create_rdf_node, get_variables_transitively, get_variables_that_are_version_of

# Magic state annotation
STATE_ANNOTATION = create_rdf_node((OXMETA_NS, 'state_variable'))

# Sympy symbol for "original_definition" construct
ORIGINAL_DEFINITION = sympy.Symbol('original_definition')

# Operators, sympy operators, etc.
OPERATORS = {'+': E.Plus, '-': E.Minus, '*': E.Times, '/': E.Divide, '^': E.Power,
             '==': E.Eq, '!=': E.Neq, '<': E.Lt, '>': E.Gt, '<=': E.Leq, '>=': E.Geq,
             'not': E.Not, '&&': E.And, '||': E.Or}
MATHML = {'log': E.Log, 'ln': E.Ln, 'exp': E.Exp, 'abs': E.Abs, 'ceiling': E.Ceiling,
          'floor': E.Floor, 'max': E.Max, 'min': E.Min, 'rem': E.Rem, 'root': E.Root,
          'power': E.Power,
          'plus': E.Plus, 'minus': E.Minus, 'times': E.Times, 'divide': E.Divide,
          'eq': E.Eq, 'neq': E.Neq, 'lt': E.Lt, 'gt': E.Gt, 'leq': E.Leq, 'geq': E.Geq,
          'not': E.Not, 'and': E.And, 'or': E.Or}
VALUES = {'true': E.Const(V.Simple(True)), 'false': E.Const(V.Simple(False)),
          'exponentiale': E.Const(V.Simple(math.e)),
          'infinity': E.Const(V.Simple(float('inf'))),
          'pi': E.Const(V.Simple(math.pi)), 'notanumber': E.Const(V.Simple(float('nan')))}

SYMPY_OPERATORS = {
    '+': sympy.Add,
    '-': lambda x, y: x - y,
    '*': sympy.Mul,
    '/': lambda x, y: x / y,
    '^': sympy.Pow,
    '==': sympy.Eq,
    '!=': sympy.Ne,
    '<': sympy.Lt,
    '>': sympy.Gt,
    '<=': sympy.Le,
    '>=': sympy.Ge,
    'not': sympy.Not,
    '&&': sympy.And,
    '||': sympy.Or,
}
SYMPY_MATHML = {
    E.Log: sympy.log,
    E.Ln: sympy.ln,
    E.Exp: sympy.exp,
    E.Abs: sympy.Abs,
    E.Ceiling: sympy.ceiling,
    E.Floor: sympy.floor,
    E.Max: sympy.Max,
    E.Min: sympy.Min,
    E.Rem: sympy.mod,
    E.Root: sympy.sqrt,
    E.Power: sympy.Pow,
    E.Plus: sympy.Add,
    E.Minus: lambda x, y: x - y,
    E.Times: sympy.Mul,
    E.Divide: lambda x, y: x / y,
    E.Eq: sympy.Eq,
    E.Neq: sympy.Ne,
    E.Lt: sympy.Lt,
    E.Gt: sympy.Gt,
    E.Leq: sympy.Le,
    E.Geq: sympy.Ge,
    E.Not: sympy.Not,
    E.And: sympy.And,
    E.Or: sympy.Or,
}


'''
    'arccos': sympy.acos,
    'arccosh': sympy.acosh,
    'arccot': sympy.acot,
    'arccoth': sympy.acoth,
    'arccsc': sympy.acsc,
    'arccsch': sympy.acsch,
    'arcsec': sympy.asec,
    'arcsech': sympy.asech,
    'arcsin': sympy.asin,
    'arcsinh': sympy.asinh,
    'arctan': sympy.atan,
    'arctanh': sympy.atanh,
    'cos': sympy.cos,
    'cosh': sympy.cosh,
    'cot': sympy.cot,
    'coth': sympy.coth,
    'csc': sympy.csc,
    'csch': sympy.csch,
    'exponentiale': sympy.E,
    'false': sympy.false,
    'infinity': sympy.oo,
    'notanumber': sympy.nan,
    'pi': sympy.pi,
    'sec': sympy.sec,
    'sech': sympy.sech,
    'sin': sympy.sin,
    'sinh': sympy.sinh,
    'tan': sympy.tan,
    'tanh': sympy.tanh,
    'true': sympy.true,
    'xor': sympy.Xor,
'''

source_file = ""  # Will be filled in by set_reference_source, e.g. in CompactSyntaxParser.try_parse


@contextmanager
def set_reference_source(reference_path):
    """Set ``reference_path`` as the base for resolving inputs in a ``with:`` block.

    Use like::

        with set_reference_source(source_file):
            parse_nested_protocol()
    """
    global source_file
    orig_source_file = source_file
    source_file = reference_path
    yield
    source_file = orig_source_file


class BaseAction(object):
    """Base class for all our parse actions.

    Parse actions are run on sections of protocols recognised by particular parser elements.

    This contains the code for allowing parsed protocol elements to be compared to lists in the test code.
    """

    def __init__(self, s, loc, tokens):
        self.tokens = tokens
        if isinstance(loc, str):
            # This instance is being created manually to implement syntactic sugar.
            self.source_location = loc
        else:
            self.source_location = "%s:%d:%d\t%s" % (
                source_file, pyparsing.lineno(loc, s), pyparsing.col(loc, s), pyparsing.line(loc, s))

    def __eq__(self, other):
        """Comparison of these parse results to another instance or a list."""
        if type(other) == type(self):
            return self.tokens == other.tokens
        elif isinstance(other, list):
            return self.tokens == other
        elif isinstance(other, str):
            return str(self.tokens) == other
        else:
            return False

    def __len__(self):
        """Get the length of the encapsulated token list."""
        if isinstance(self.tokens, str):
            length = 1
        else:
            length = len(self.tokens)
        return length

    def __getitem__(self, i):
        """Get the i'th encapsulated token."""
        assert not isinstance(self.tokens, str)
        return self.tokens[i]

    def __str__(self):
        if isinstance(self.tokens, str):
            detail = '[%s]' % self.tokens
        else:
            detail = str(self.tokens)
        return self.__class__.__name__ + detail

    def __repr__(self):
        return str(self)

    def get_children_expr(self):
        """Convert all sub-tokens to expr and return the list of elements."""
        return [tok.expr() for tok in self.tokens]

    def get_named_token_as_string(self, token_name, default=None):
        """Helper to get simple properties of this parse result."""
        value = self.tokens.get(token_name, default)
        if not isinstance(value, str) and value is not None:
            value = value[0]
        return value

    def delegate(self, action, tokens):
        """Create another parse action to process the given tokens for us."""
        if isinstance(action, str):
            action = globals()[action]
        return action('', self.source_location, tokens)

    def delegate_symbol(self, symbol, content=None):
        """
        Create a Symbol parse action, used e.g. for the ``null`` symbol in the protocol language.
        """
        if content is None:
            content = list()
        return self.delegate(Symbol(symbol), [content])

    def expr(self):
        """Updates location in parent locatable class and calls :meth:`_expr()`."""
        result = self._expr()
        if isinstance(result, Locatable):
            result.location = self.source_location
        return result

    def to_sympy(self, variable_generator, number_generator):
        """Convert this parse tree to a Sympy expression.

        May be implemented by subclasses if the operation makes sense, i.e. they represent (part of) an expression.

        :param variable_generator: Method to create expressions for symbols.
            Must have signature ``f(name) -> sympy.Basic``.
        :param number_generator: Method to create expressions for numbers with units.
            Must have signature ``f(value, unit) -> sympy.Basic`` where ``value`` is a ``float`` or ``str``.
        """
        raise NotImplementedError(str(type(self)))


class BaseGroupAction(BaseAction):
    """Base class for parse actions associated with a Group.
    This strips the extra nesting level in its __init__.
    """

    def __init__(self, s, loc, tokens):
        super(BaseGroupAction, self).__init__(s, loc, tokens[0])


class Trace(BaseGroupAction):
    """This wrapping action turns on tracing of the enclosed expression or nested protocol."""

    def _expr(self):
        wrapped_expr = self.tokens[0].expr()
        wrapped_expr.trace = True
        return wrapped_expr

######################################################################
# Post-processing language expressions
######################################################################


class Number(BaseGroupAction):
    """Parse action for numbers."""

    def __init__(self, s, loc, tokens):
        super(Number, self).__init__(s, loc, tokens)
        if len(tokens) == 2:
            # We have a units annotation (can be a name or a string ``units_of(variable)``)
            self._units = str(tokens[1])
        else:
            self._units = None

    def _expr(self):
        return E.Const(V.Simple(self.tokens))

    def to_sympy(self, variable_generator, number_generator):
        number = self.tokens
        if self._units is None:
            raise ValueError('Numbers in the model interface must have units attached; %s does not' % number)
        return number_generator(number, self._units)


class Variable(BaseGroupAction):
    """Parse action for variable references (identifiers)."""

    def _expr(self):
        var_name = self.tokens
        if var_name.startswith('MathML:'):
            actual_var = var_name[7:]
            if actual_var in MATHML:
                result = MATHML[actual_var]
            else:
                result = VALUES[actual_var]
        else:
            result = E.NameLookUp(var_name)
        return result

    def name(self):
        """Returns the name of the variable being referenced."""
        return str(self.tokens)

    def names(self):
        return [str(self.tokens)]

    def to_sympy(self, variable_generator, number_generator):
        return variable_generator(self.tokens)


class Operator(BaseGroupAction):
    """Parse action for most MathML operators that are represented as operators in the syntax."""

    def __init__(self, *args, **kwargs):
        super(Operator, self).__init__(*args)
        self.rightAssoc = kwargs.get('rightAssoc', False)

    def operator_operands(self):
        """Generator over (operator, operand) pairs."""
        it = iter(self.tokens[1:])
        while 1:
            try:
                operator = next(it)
                operand = next(it)
                yield (operator, operand)
            except StopIteration:
                break

    def _expr(self):
        if self.rightAssoc:
            # The only right-associative operators are also unary
            result = self.tokens[-1].expr()
            for operator in self.tokens[-2:-1:]:
                result = OPERATORS[operator](result)
        else:
            result = self.tokens[0].expr()
            for operator, operand in self.operator_operands():
                result = OPERATORS[operator](result, operand.expr())
        return result

    def to_sympy(self, variable_generator, number_generator):
        if self.rightAssoc:
            # The only right-associative operators are also unary
            result = self.tokens[-1].to_sympy(variable_generator, number_generator)
            for operator in self.tokens[-2:-1:]:
                if operator == '+':
                    pass
                elif operator == '-':
                    result = -result
                else:
                    raise NotImplementedError
        else:
            result = self.tokens[0].to_sympy(variable_generator, number_generator)
            for operator, operand in self.operator_operands():
                result = SYMPY_OPERATORS[operator](result, operand.to_sympy(variable_generator, number_generator))
        return result


class Wrap(BaseGroupAction):
    """Parse action for wrapped MathML operators."""

    def _expr(self):
        assert len(self.tokens) == 2
        operator_name = self.tokens[1]
        if operator_name.startswith('MathML:'):
            operator = MATHML[operator_name[7:]]
        else:
            operator = OPERATORS[operator_name]
        num_operands = int(self.tokens[0])
        return E.LambdaExpression.wrap(operator, num_operands)


class Piecewise(BaseGroupAction):
    """Parse action for if-then-else."""

    def _expr(self):
        if_, then_, else_ = self.get_children_expr()
        return E.If(if_, then_, else_)

    def to_sympy(self, variable_generator, number_generator):
        assert len(self.tokens) == 3
        if_, then_, else_ = [t.to_sympy(variable_generator, number_generator) for t in self.tokens]
        return sympy.Piecewise((then_, if_), (else_, True))


class MaybeTuple(BaseGroupAction):
    """Parse action for elements that may be grouped into a tuple, or might be a single item."""

    def _expr(self):
        assert len(self.tokens) > 0
        if len(self.tokens) > 1:
            # Tuple
            return self.delegate('Tuple', [self.tokens]).expr()
        else:
            # Single item
            return self.tokens[0].expr()  # should be list containing names

    def names(self):
        return list(map(str, self.tokens))


class Tuple(BaseGroupAction):
    """Parse action for tuples."""

    def _expr(self):
        child_expr = self.get_children_expr()
        return E.TupleExpression(*child_expr)


class Lambda(BaseGroupAction):
    """Parse action for lambda expressions."""

    def _expr(self):
        assert len(self.tokens) == 2
        param_list = self.tokens[0]
        body = self.tokens[1].expr()  # expr
        children = []
        default_params = []
        for param_decl in param_list:
            param_bvar = param_decl[0].names()  # names method
            if len(param_decl) == 1:  # No default given
                children.append(param_bvar)
                default_params.append(None)
            else:  # Default value case
                default_params.append(param_decl[1].expr().value)
                children.append(param_bvar)
        lambda_params = [[var for each in children for var in each]]
        if not isinstance(body, list):
            ret = S.Return(body)
            ret.location = body.location
            body = [ret]
        lambda_params.extend([body, default_params])
        return E.LambdaExpression(*lambda_params)


class FunctionCall(BaseGroupAction):
    """Parse action for function calls."""

    def _expr(self):
        assert len(self.tokens) == 2
        assert isinstance(self.tokens[0], Variable)
        func = self.tokens[0].expr()
        args = [t.expr() for t in self.tokens[1]]
        if hasattr(func, 'name'):
            if func.name == 'map':
                result = E.Map(*args)
            elif func.name == 'fold':
                result = E.Fold(*args)
            elif func.name == 'find':
                result = E.Find(*args)
            else:
                result = E.FunctionCall(func, args)
        elif not isinstance(func, E.NameLookUp):
            result = func(*args)
        else:
            result = E.FunctionCall(func, args)
        return result

    def to_sympy(self, variable_generator, number_generator):
        # Only supported for simple expressions (as used in the model interface)

        assert len(self.tokens) == 2
        assert isinstance(self.tokens[0], Variable)

        # Get callable that creates sympy object
        func = self.tokens[0].expr()
        try:
            func = SYMPY_MATHML[func]
        except KeyError:
            raise NotImplementedError('Sympy conversion not supported for: ' + str(func))

        # Parse operands, create and return
        return func(*[token.to_sympy(variable_generator, number_generator) for token in self.tokens[1]])


class _Symbol(BaseGroupAction):
    """Parse action for csymbols."""

    def __init__(self, s, loc, tokens, symbol):
        super(_Symbol, self).__init__(s, loc, tokens)
        self.symbol = symbol

    def _expr(self):
        if self.symbol == "null":
            return E.Const(V.Null())
        elif self.symbol == "defaultParameter":
            return E.Const(V.DefaultParameter())
        if isinstance(self.tokens, str):
            return E.Const(V.String(self.tokens))


def Symbol(symbol):
    """Wrapper around the _Symbol class."""
    def parse_action(s, loc, tokens):
        return _Symbol(s, loc, tokens, symbol)
    return parse_action


class Accessor(BaseGroupAction):
    """Parse action for accessors."""

    def _expr(self):
        if len(self.tokens) > 2:
            # Chained accessors, e.g. E.SHAPE.IS_ARRAY
            return self.delegate(
                'Accessor', [[self.delegate('Accessor', [self.tokens[:-1]]), self.tokens[-1]]]).expr()
        assert len(self.tokens) == 2
        object = self.tokens[0].expr()
        property = getattr(E.Accessor, self.tokens[1])
        return E.Accessor(object, property)


class Comprehension(BaseGroupAction):
    """Parse action for the comprehensions with array definitions."""

    def _expr(self):
        assert 2 <= len(self.tokens) <= 3
        parts = []
        if len(self.tokens) == 3:
            # There's an explicit dimension
            parts.append(self.tokens[0])
        range = self.tokens[-1]
        if len(range) == 2:
            # Add a step of 1
            range = [range[0], self.delegate('Number', ['1']), range[-1]]
        parts.extend(range)
        parts.append(self.delegate_symbol('string', self.tokens[-2]))  # The variable name
        return self.delegate('Tuple', [parts]).expr()


class Array(BaseGroupAction):
    """Parse action for creating arrays."""

    def _expr(self):
        entries = self.get_children_expr()
        if len(entries) > 1 and isinstance(self.tokens[1], Comprehension):
            # Array comprehension
            return E.NewArray(*entries, comprehension=True)
        else:
            return E.NewArray(*entries)


class View(BaseGroupAction):
    """Parse action for array views."""

    def _expr(self):
        assert 2 <= len(self.tokens)
        args = [self.tokens[0].expr()]
        null_token = self.delegate_symbol('null')
        for viewspec in self.tokens[1:]:
            tuple_tokens = []
            dimspec = None
            if 'dimspec' in viewspec:
                dimspec = viewspec['dimspec'][0]
                viewspec = viewspec[1:]
            tuple_tokens.extend(viewspec)
            if dimspec is not None:
                if len(tuple_tokens) == 1:
                    real_tuple_tokens = [dimspec, tuple_tokens[0], self.delegate('Number', ['0']), tuple_tokens[0]]
                elif len(tuple_tokens) == 2:
                    real_tuple_tokens = [dimspec, tuple_tokens[0], self.delegate('Number', ['1']), tuple_tokens[1]]
                else:
                    real_tuple_tokens = [dimspec, tuple_tokens[0], tuple_tokens[1], tuple_tokens[2]]
            else:
                real_tuple_tokens = tuple_tokens
            # Replace unspecified elements with csymbol-null
            for i, token in enumerate(real_tuple_tokens):
                if token == '' or token == '*':
                    real_tuple_tokens[i] = null_token
            args.append(self.delegate('Tuple', [real_tuple_tokens]).expr())
        return E.View(*args)


class Index(BaseGroupAction):
    """Parse action for index expressions."""

    def _expr(self):
        assert len(self.tokens) == 2
        index_tokens = self.tokens[1]
        assert 1 <= len(index_tokens)
        args = [self.tokens[0], index_tokens[0]]
        args.append(index_tokens.get('dim', self.delegate_symbol('defaultParameter')))
        args.append(index_tokens.get('shrink', [self.delegate_symbol('defaultParameter')])[0])
        if 'pad' in index_tokens:
            assert len(index_tokens['pad']) == 2
            args.extend(index_tokens['pad'])  # Pad direction & value
        args = [each.expr() for each in args]
        return E.Index(*args)

######################################################################
# Post-processing language statements
######################################################################


class Assignment(BaseGroupAction):
    """Parse action for both simple and tuple assignments."""

    def __init__(self, s, loc, tokens):
        super(Assignment, self).__init__(s, loc, tokens)
        if len(self.tokens) == 3:
            # This is an optional assignment
            self._optional = True
            self.tokens = self.tokens[1:]
        else:
            self._optional = False

    def _expr(self):
        assignee, value = self.get_children_expr()
        if isinstance(assignee, E.NameLookUp):
            var_list = [assignee.name]
        elif isinstance(assignee, E.TupleExpression):
            var_list = [child.name for child in assignee.children]
        args = [var_list, value]
        if self._optional:
            args.append(True)
        return S.Assign(*args)


class Return(BaseGroupAction):
    """Parse action for return statements."""

    def _expr(self):
        return S.Return(*self.get_children_expr())


class Assert(BaseGroupAction):
    """Parse action for assert statements."""

    def _expr(self):
        return S.Assert(*self.get_children_expr())


class FunctionDef(BaseGroupAction):
    """Parse action for function definitions, which are sugar for assignment of a lambda."""

    def _expr(self):
        assert len(self.tokens) == 3
        lambda_ = self.delegate('Lambda', [self.tokens[1:]])
        assign = self.delegate('Assignment', [[self.tokens[0], lambda_]])
        return assign.expr()


class StatementList(BaseGroupAction):
    """Parse action for lists of post-processing language statements."""

    def _expr(self):
        statements = self.get_children_expr()
        return statements

######################################################################
# Model interface section
######################################################################


class SetTimeUnits(BaseAction):
    """Parse action for specifying the units time should have in the model.

    ``independent var units <uname>``
    """
    def _expr(self):
        self.time_units = self.get_named_token_as_string('units')
        assert self.time_units is not None
        return self


class VariableReference:
    """
    Mixin providing properties for resolving references to variables specified via RDF terms (references to local
    variables do not use the VariableReference class).

    Used by input & output variable specifications, amongst others.

    Properties:

    ``prefixed_name``
        A 'prefix:local_name' string.
    ``ns_prefix``
        The namespace prefix part of ``prefixed_name``.
    ``local_name``
        The local name part of ``prefixed_name``.
    ``ns_uri``
        Once namespace prefixes have been resolved, the namespace URI corresponding to ``ns_prefix``.
    ``rdf_term``
        Once namespace prefixes have been resolved, the RDF term that annotates variable(s) we reference.

    """
    def _expr(self):
        self.set_name(self.get_named_token_as_string('name'))
        return self

    def set_name(self, name):
        """Set the name used for this reference. For use by subclasses."""
        self.prefixed_name = name
        self.ns_prefix, self.local_name = name.split(':', 1)
        self.ns_uri = None  # Will be set later using protocol's namespace mapping
        self.rdf_term = None  # Ditto

    def set_namespace(self, ns_uri):
        """Set the full namespace URI for this reference, and hence the RDF term."""
        self.ns_uri = ns_uri
        self.rdf_term = create_rdf_node((self.ns_uri, self.local_name))


class InputVariable(BaseGroupAction, VariableReference):
    """
    Parse action for input variables defined in the model interface.

    ``input <prefix:term> [units <uname>] [= <initial_value>]``

    Provides additional properties:

    ``units``
        Name of the units this variable is wanted in. Optional; default None.
    ``initial_value``
        Optional initial value for the variable; default None.
    """
    def _expr(self):
        super()._expr()
        self.units = self.get_named_token_as_string('units', default=None)
        self.initial_value = self.get_named_token_as_string('initial_value', default=None)
        return self


class OutputVariable(BaseGroupAction, VariableReference):
    """
    Parse action for output variables defined in the model interface.

    ``output <prefix:term> [units <uname>]``

    Provides additional properties:

    ``units``
        Name of the units this variable is wanted in. Optional; default None.
    """
    def _expr(self):
        super()._expr()
        self.units = self.get_named_token_as_string('units', default=None)
        return self


class OptionalVariable(BaseGroupAction, VariableReference):
    """Parse action for specifying optional variables in the model interface.

    ``optional <prefix:term> [default <simple_expr>]``

    Provides additional properties:

    ``default_expr``
        Optional string giving the default expression for the variable.
    """
    def __init__(self, s, loc, tokens):
        super().__init__(s, loc, tokens)

        self.default_expr = self.tokens.get('default', None)


class DeclareVariable(BaseGroupAction):
    """
    Parse action for local ``var`` declarations in the model interface.

    ``var <name> units <uname> [= <initial_value>]``

    These variables have no rdf term (but just a simple name).
    They can get their value from the initial value specified on the same line, or through a ``define`` statement.
    """

    def _expr(self):
        self.name = self.get_named_token_as_string('name')
        self.units = self.get_named_token_as_string('units')
        self.initial_value = self.get_named_token_as_string('initial_value', default=None)
        return self


class ClampVariable(BaseGroupAction, VariableReference):
    """Parse action for ``clamp`` declarations in the model interface.

    ``clamp <prefix:term> [to <simple_expr>]``

    With a 'to' clause this is implemented as syntactic sugar for :class:`ModelEquation`.

    Clamping to the initial value in the model is handled specially; we just record the variable reference.
    """
    def _expr(self):
        assert 1 <= len(self.tokens) <= 2
        name = self.tokens[0]
        if len(self.tokens) == 1:
            # Clamp to initial value, whatever that happens to evaluate as
            self.set_name(name.tokens)
            return self
        else:
            # Clamp to simple expression: delegated to ModelEquation using lhs = name, rhs = simple expression
            value = self.tokens[1]
            return self.delegate('ModelEquation', [[name, value]]).expr()


class ModelEquation(BaseGroupAction):
    """
    Parse action for ``define`` declarations in the model interface, that add or replace model variable's equations.

    ``define diff(<prefix:term>;<prefix:term>) | <prefix:term> = <simple_expr>``

    Properties:

    ``var``
        A :class:`Variable` indicating the variable this statement defines or modifies.
        Can be a simple name local to the model interface (see :class:`DefineVariable`), or a prefixed name.
    ``rhs``
        The new RHS, as a parse action tree initially. Call :meth:`to_sympy` to convert it.
    ``is_ode``
        True if the variable should be a state.
    ``bvar``
        ``None`` if this variable isn't a state, but a :class:`Variable` if it is, giving the 'time' variable.
    """
    def _expr(self):
        # Parse LHS
        if isinstance(self.tokens[0], Variable):
            # Assigning a normal variable
            assert len(self.tokens[0]) == 1
            self.var = self.tokens[0]
            self.bvar = None
        else:
            # Assigning an ODE
            assert len(self.tokens[0]) == 2
            self.var = self.tokens[0][0]
            self.bvar = self.tokens[0][1]
        self.is_ode = self.bvar is not None

        # Store RHS just as the tokens for now; converting to Sympy happens later
        self.rhs = self.tokens[1]

        return self

    def to_sympy(self, variable_generator, number_generator):
        """Convert this equation to Sympy.

        Typically this will be called via :meth:`ModelInterface.convert_equations_to_sympy` which sets up appropriate
        generators.

        :param variable_generator: a function to resolve a name reference within the equation to a model variable.
        :param number_generator: converts a number with units to a Sympy entity.
        """
        lhs = self.lhs_to_sympy(variable_generator, number_generator)
        rhs = self.rhs.to_sympy(variable_generator, number_generator)
        return sympy.Eq(lhs, rhs)

    def lhs_to_sympy(self, variable_generator, number_generator):
        """Converts only this equation's LHS to sympy."""

        lhs = self.var.to_sympy(variable_generator, number_generator)
        if self.is_ode:
            bvar = self.bvar.to_sympy(variable_generator, number_generator)
            lhs = sympy.Derivative(lhs, bvar, evaluate=False)
        return lhs


class Interpolate(BaseGroupAction):
    # Leaving old XML method in to document existing properties / tokens.
    # def _xml(self):
    #    assert len(self.tokens) == 4
    #    assert isinstance(self.tokens[0], str)
    #    file_path = self.delegate_symbol('string', self.tokens[0]).xml()
    #    assert isinstance(self.tokens[1], Variable)
    #    indep_var = self.tokens[1].xml()
    #    units = []
    #    for i in [2, 3]:
    #        assert isinstance(self.tokens[i], str)
    #        units.append(M.ci(self.tokens[i]))
    #    return M.apply(self.delegate_symbol('interpolate').xml(), file_path, indep_var, *units)
    pass


class UnitsConversion(BaseGroupAction):
    """
    Parse action for a units conversion rule.

    ``convert <uname> to <uname> by <simple_lambda_expr>``
    """

    def _expr(self):
        self.actual = self.get_named_token_as_string('actualDimensions')
        self.desired = self.get_named_token_as_string('desiredDimensions')
        self.rule = self.tokens[-1]


class ProtocolVariable():
    """
    Collates information about a (new or existing) model variable used in a protocol.

    Properties:

    ``name``
        A prefixed ontology term or a local variable name.
    ``short_name``
        A short name (no prefixes) that can be used for this variable.
    ``long_name``
        This variable's name plus any known aliases.
    ``input_terms``
        A list of rdf terms by which this variable is known as an input. This is typically zero or one term, but could
        end up being more if two ontology terms specify the same model variables. For inputs this is an error.
    ``output_terms``
        A list of rdf terms by which this variable is known as a scalar output. This is typically zero or one term, but
        multiple ontology terms may annotate the same output (as long as their units are consistent).
    ``vector_output_terms``
        A list of rdf terms by which this variable is known as a vector output. This is typically zero or one term.
    ``is_input``
        ``True`` iff the associated model variable is set as a model input by the protocol
    ``is_output``
        ``True`` iff the associated model variable is read as a model output by the protocol.
    ``is_optional``
        ``True`` iff this variable is allowed *not* to exist in the (original or modified) model.
    ``is_vector``
        ``True`` iff this variable is a vector output.
    ``is_local``
        ``True`` iff this is a local variable (i.e. defined within the protocol).
    ``is_clamped_to_initial``
        ``True`` iff this variable is clamped to its initial value (clamping to an explicit value is treated as a
        shorthand for a `define` clause).
    ``units``
        The string name of the units specified for this variable (or ``None``).
    ``initial_value``
        An initial value (float) for this variable or ``None``, if given as part of an ``input`` clause.
    ``default_expr``
        An expression (``fc.language.AbstractExpression``) for this variable's default value. Set if given as part of an
        ``optional`` clause, else ``None``.
    ``equation``
        An FC equation for this variable, set using a ``define`` or a ``clamp`` clause.
    ``original_definition``
        The Sympy equation for this variable, before any modifications were made.
    ``model_variable``
        A :class:`VariableDummy` instance that this protocol variable refers to (note that this may change during the
        lifetime of a :class:`ProtocolVariable`, e.g. through unit conversion.
    ``vector_variables``
        A set of :class:`VariableDummy` objects that this protocol variables refers to indirectly, e.g. if it was
        derived from an ontology term representing a category of variables.

    """
    def __init__(self, name):
        self.name = name
        self.short_name = name if ':' not in name else name[1 + name.index(':'):]
        self.long_name = name
        self._aliases = []
        self.input_terms = []
        self.output_terms = []
        self.is_input = False
        self.is_output = False
        self.is_optional = False
        self.is_vector = False
        self.is_local = False
        self.is_clamped_to_initial = False
        self.units = None
        self.initial_value = None
        self.default_expr = None
        self.equation = None
        self.original_definition = None
        self.model_variable = None
        self.vector_variables = []

    def update(self, name=None, input_term=None, output_term=None, is_optional=False, is_vector=False, is_local=False,
<<<<<<< HEAD
               is_clamped_to_initial=False, units=None, initial_value=None, default_expr=None, equation=None,
=======
               units=None, initial_value=None, default_expr=None, equation=None, original_definition=None,
>>>>>>> 807682ff
               model_variable=None, vector_variables=None):
        """
        Merges new information into this :class:`ProtocolVariable`, raises a ProtocolError if new information is
        incompatible with what is already stored.
        """
        # Add name
        if name is not None and name != self.name and name not in self._aliases:
            self._aliases.append(name)
            self.long_name = 'name (aka ' + ', '.join(self._aliases) + ')'

        # Add rdf terms
        if input_term is not None and input_term not in self.input_terms:
            self.input_terms.append(input_term)
        if output_term is not None and output_term not in self.output_terms:
            self.output_terms.append(output_term)

        # Update type information
        self.is_input = bool(self.input_terms)
        self.is_output = bool(self.output_terms)
        self.is_optional = self.is_optional or is_optional
        self.is_vector = self.is_vector or is_vector
        self.is_local = self.is_local or is_local
        self.is_clamped_to_initial = self.is_clamped_to_initial or is_clamped_to_initial

        # Merge units
        if self.units is None:
            self.units = units
        elif units is not None and units != self.units:
            raise ProtocolError(f'Inconsistent units specified for {self.long_name} ({self.units} and {units}).')

        # Merge initial value
        if self.initial_value is None:
            self.initial_value = initial_value
        elif initial_value is not None and initial_value != self.initial_value:
            raise ProtocolError(f'Multiple initial values specified for {self.long_name} ({self.initial_value} and'
                                f' {initial_value}).')

        # Merge default expression
        if self.default_expr is None:
            self.default_expr = default_expr
        elif default_expr is not None and default_expr != self.default_expr:
            raise ProtocolError(f'Multiple default expressions specified for {self.long_name} ({self.default_expr} and'
                                f' {default_expr}).')

        # Merge equation, check it's not also clamped to initial value
        if self.equation is None:
            self.equation = equation
        elif equation is not None and equation != self.equation:
            raise ProtocolError(f'Multiple equations specified for {self.long_name}.')
        if self.equation is not None and self.is_clamped_to_initial:
            raise ProtocolError(
                f'Multiple definitions given for {self.long_name}: this variable is both clamped to its initial value'
                f' and redefined with a define or additional clamp statement.')

        # Merge original definition
        if self.original_definition is None:
            self.original_definition = original_definition
        elif original_definition is not None and original_definition != self.original_definition:
            raise ProtocolError(f'Multiple original definitions specified for {self.long_name}.')

        # Set model variable
        if model_variable is not None:
            if self.model_variable is None:
                self.model_variable = model_variable
            else:
                assert model_variable == self.model_variable, 'ProtocolVariable representing multiple model variables'

        # Add vector variables
        if vector_variables:
            # At the moment this isn't used: vectors are only set post-modifications
            self.vector_variables.extend(vector_variables)

        # Check type information isn't conflicting (mostly shouldn't be possible unless code/logic is wrong)
        assert not (self.is_local and (self.is_input or self.is_output)), f'{self.long_name} is local AND input/output'
        assert not (self.is_local and self.is_clamped_to_initial), f'{self.long_name} is local AND init-clamped'
        if self.is_vector:
            assert self.model_variable is None, f'{self.long_name} is a vector, but has a scalar variable'
            assert not self.is_input, f'{self.long_name} is an input AND a vector output'
            assert self.equation is None, f'{self.long_name} is a vector output but sets a new equation'
            assert not self.is_clamped_to_initial, f'{self.long_name} is a vector output and clamped to initial'
            assert len(self.output_terms) == 1, f'{self.long_name} is a vector with multiple output terms'
        else:
            assert not self.vector_variables, f'{self.long_name} is not a vector, but has vector variables'

    def merge(self, pvar):
        """
        Merges the information from another protocol variable (``pvar``) into this one, assuming they both represent the
        same model variable: raises a ProtocolError if any conflicts are found.
        """
        if self.model_variable is None or self.model_variable is not pvar.model_variable:
            raise ValueError(
                'Merge() should only be used to merge protocol variables referencing the same model variable.')

        # Update list properties
        for term in pvar.input_terms:
            if term not in self.input_terms:
                self.input_terms.append(term)
        for term in pvar.output_terms:
            if term not in self.output_terms:
                self.output_terms.append(term)

        # Update optional indicator: If the same model variable is known by multiple rdf terms, they must _all_ be
        # optional for the variable to be optional.
        self.is_optional = self.is_optional and pvar.is_optional

        # Update the rest
        self.update(
            name=pvar.name,
            is_local=pvar.local,
            is_clamped_to_initial=pvar.is_clamped_to_initial,
            units=pvar.units,
            initial_value=pvar.initial_value,
            default_expr=pvar.default_expr,
            equation=pvar.equation,
            model_variable=pvar.model_variable,
            vector_variables=pvar.vector_variables,
        )


class ModelInterface(BaseGroupAction):
    """Parse action for the model interface section of a protocol.

    See https://chaste.cs.ox.ac.uk/trac/wiki/FunctionalCuration/ProtocolSyntax#Modelinterface for more on the syntax
    and semantics of the model interface.

    Includes helper methods for merging model interfaces, e.g. when one protocol imports another.

    Properties set after :meth:`_expr` has been called (and finalised after merging):

    ``time_units``
        Either None, or the name of the units to use for time.
    ``inputs``
        A list of :class:`InputVariable` objects specifying model variables that can be changed by the protocol.
    ``outputs``
        A list of :class:`OutputVariable` objects specifying model variables that can be read by the protocol.
    ``optional_decls``
        A list of :class:`OptionalVariable` objects specifying model variables referenced by the protocol
        that can be missing without causing an immediate error. This applies to variables declared as inputs or
        outputs, or referenced in new/changed equations. Errors may still arise later if a missing optional
        variable still ends up included in the generated model code, e.g. because no default clause or alternative
        was found.
    ``equations``
        A list of :class:`ModelEquation` objects specifying equations to be added to the model, possibly replacing
        existing equations defining the same variable(s).
        New definitions set with ``define`` end up here, as do statements such as ``clamp x to 1``.
    ``clamps``
        A list of :class:`ClampVariable` instances. These are created for e.g. ``clamp x``, while statements with an RHS
        such as ``clamp x to 1`` are treated as an alias of ``define x = 1`` and do not lead to creation of a
        ``ClampVariable`` object.
    ``local_var_declarations``
        A list of :class:`DeclareVariable` instances. These are created for ``var x`` statements.

    Properties set after :meth:`resolve_namespaces` has been called:

    ``ns_map``
        A dict mapping prefixes to URIs, as defined by the protocol.

    Properties set after :meth:`modify_model` has been called:

    ``units``
        A unit store.
    ``model``
        A model.
    ``time_variable``
        The model variable (``VariableDummy``) representing time.
    ``protocol_variables``
        A list of :class:`ProtocolVariable` objects.
    ``local_vars``
        A dict mapping names of local variables (created with ``var`` / ``DeclareVariable``) to model variables.
    ``magic_pvar``
        A :class:`ProtocolVariable` for the magic annotation ``oxmeta:state_variable``, or ``None``.

    """
    def __init__(self, *args, **kwargs):
        if len(args) == 0:
            # This is an empty instance not created by pyparsing. Fake the arguments pyparsing needs.
            args = ('', '', [[]])
        super().__init__(*args, **kwargs)
        self._time_units = []
        self.inputs = []
        self.outputs = []
        self.optional_decls = []
        self.equations = []
        self.clamps = []
        self.local_var_declarations = []

        # Initialise
        self._reinit()

    def _reinit(self):
        """(Re-)initialise this interface, so that it can be re-used."""

        self.ns_map = None
        self.units = None
        self.model = None
        self.time_variable = None
        self.protocol_variables = []
        self.local_vars = {}
        self.magic_pvar = None

    def _expr(self):
        actions = self.get_children_expr()
        self._time_units = [a for a in actions if isinstance(a, SetTimeUnits)]
        self.inputs = [a for a in actions if isinstance(a, InputVariable)]
        self.outputs = [a for a in actions if isinstance(a, OutputVariable)]
        self.optional_decls = [a for a in actions if isinstance(a, OptionalVariable)]
        self.equations = [a for a in actions if isinstance(a, ModelEquation)]
        self.clamps = [a for a in actions if isinstance(a, ClampVariable)]
        self.local_var_declarations = [a for a in actions if isinstance(a, DeclareVariable)]

        # Some basic semantics checking
        if len(self._time_units) > 1:
            raise ValueError('The units for time cannot be set multiple times')

        # (Re-)initialise this interface (so that cached interface objects can be re-used)
        self._reinit()

        return self

    def merge(self, interface):

        # only append unique entries
        def add_unique(list1, list2):
            for l in list2:
                if l not in list1:
                    list1.append(l)

        # append lists from interface to those already in this interface
        add_unique(self.inputs, interface.inputs)
        add_unique(self.outputs, interface.outputs)
        add_unique(self.optional_decls, interface.optional_decls)
        add_unique(self.equations, interface.equations)
        add_unique(self.clamps, interface.clamps)
        add_unique(self.local_var_declarations, interface.local_var_declarations)

        # need to be careful with time units
        # add from nested protocol if there are no time units in outer protocol
        # if outer and inner have time units these should be the same
        if not self._time_units:
            # only add if interface actually has an entry in _time_units
            if interface._time_units:
                self._time_units.append(interface._time_units[0])
        elif interface._time_units:
            if self.units.get_unit(self.time_units) != interface.units.get_unit(interface.time_units):
                raise ValueError('Mismatch in the units for time in nested protocols')

    @property
    def time_units(self):
        if self._time_units:
            return self._time_units[0].time_units
        return None

    def resolve_namespaces(self, ns_map):
        """Resolve namespace prefixes to full URIs for all parts of the interface.

        :param ns_map: mapping from NS prefix to URI.
        """
        self.ns_map = ns_map
        for item in itertools.chain(self.inputs, self.outputs, self.optional_decls, self.clamps):
            item.set_namespace(ns_map[item.ns_prefix])

    #######################################
    # Model manipulation and helper methods

    def modify_model(self, model, units):
        """Use the definitions in this interface to transform the provided model.

        This calls various internal helper methods to do the modifications, in an order orchestrated to follow the
        principle of least surprise for protocol authors. It attempts to produce results that most probably match what
        they expect to happen, without creating an inconsistent model.

        Key steps are:
        - Adding new variables and updating equations.
        - Clamping variables to their initial value.
        - Annotating the variables now comprising the state variable vector so they are recognised by
          the oxmeta:state_variable 'magic' ontology term.
        - Model variables and equations not needed to compute the requested outputs are removed.

        :param cellmlmanip.model.Model model: the model to manipulate
        :param cellmlmanip.units.UnitStore units: the protocol's unit store, for resolving unit references
        """
        self.model = model
        self.units = units

        # Models in FC must always have a time variable
        try:
            self.time_variable = self.model.get_free_variable()
        except ValueError:
            # TODO: Look for variable annotated as time instead?
            raise ProtocolError('Model must contain at least one ODE.')

        # Annotate all state variables with the magic `oxmeta:state_variable` term. This is done before unit conversion
        # so that annotations are transferred where needed. The original order in which state variables were defined is
        # stored.
        original_state_order = self._annotate_state_variables()

        # Collate information about variables mentioned in protocol.
        self._collate_variable_information()

        # Convert units of model variables, where needed.
        self._convert_time_unit_if_needed()
        self._convert_units()

        # Processes the variables used by the protocol, creating variables if needed and updating model equations.
        self._process_protocol_variables()

        # Process ``clamp`` statements with an RHS
        self._handle_clamping()

        # Process vector outputs
        self._process_transitive_variables()

        # Gather state variables, store vector ordering and add to ProtocolVariable if requested
        self._gather_state_variables(original_state_order)

        self._purge_unused_mathematics()

        # TODO: Any final consistency checks on the model?

    def _variable_generator(self, name):
        """Resolve a name reference within a model interface equation to a variable in the model.

        Used by :meth:`convert_equations_to_sympy`.

        :param str name: a name reference. If it contains a ':' then it is treated as a prefix:local_name ontology term
            reference. The prefix is looked up in our namespace URI map, and the variable then found with
            :meth:`cellmlmanip.model.Model.get_variable_by_ontology_term`. Otherwise we look for a variable defined
            within the protocol's model interface using :class:`DeclareVariable`.
        """
        # Reference to original definition: return a simple Sympy symbol to be substituted at a later stage.
        if name == 'original_definition':
            return ORIGINAL_DEFINITION

        # Annotation
        if ':' in name:
            prefix, local_name = name.split(':', 1)
            ns_uri = self.ns_map[prefix]
            try:
                return self.model.get_variable_by_ontology_term((ns_uri, local_name))
            except KeyError:
                raise MissingVariableError(name)

        # Local variable
        try:
            return self.local_vars[name]
        except KeyError:
            raise MissingVariableError(name)

    def _number_generator(self, value, units):
        """Convert a number with units in an equation to a :class:`cellmlmanip.model.NumberDummy`.

        Used by :meth:`convert_equations_to_sympy`.

        May raise a :class:`MissingVariableError` if the number's units are set with ``units_of(x)`` where ``x`` is a
        variable not (yet) known to the model.

        :param value: the numerical value
        :param units: the *name* of the units for this quantity. Will be looked up from the protocol's definitions.
            Alternatively, this can be a string ``units_of(variable)`` where ``variable`` is an ontology term for a
            variable in this model.
        """
        if units.startswith('units_of('):
            name = units[9:-1]
            # Get variable. This may trigger a MissingVariableError.
            var = self._variable_generator(name)
            units = var.units
        else:
            units = self.units.get_unit(units)
        return self.model.add_number(value, units)

    def _annotate_state_variables(self):
        """
        Annotate all state variables with the 'magic' oxmeta:state_variable term.

        This method also ensures that all state variables have an rdf identity (``var.rdf_identity``).
        :returns: A list containing all current state variables, in order of appearance in the model.
        """
        order = []
        for var in self.model.get_state_variables():
            self.model.add_cmeta_id(var)
            self.model.rdf.add((var.rdf_identity, PRED_IS_VERSION_OF, STATE_ANNOTATION))
            order.append(var.rdf_identity)
        return order

    def _collate_variable_information(self):
        """Collates information from different variable defining clauses, and stores it in ProtocolVariable objects."""

        # Temporary map from (protocol) names to ProtocolVariable objects
        name_to_pvar = {}

        def get(ref):
            try:
                pvar = name_to_pvar[ref.prefixed_name]
            except KeyError:
                pvar = ProtocolVariable(ref.prefixed_name)
                name_to_pvar[ref.prefixed_name] = pvar

                # Store 'state_variable' pvar, if used in protocol
                if ref.rdf_term == STATE_ANNOTATION:
                    self.magic_pvar = pvar

            return pvar

        # Add inputs
        #   input <prefix:term> [units <uname>] [= <initial_value>]
        for ref in self.inputs:
            pvar = get(ref)
            pvar.update(input_term=ref.rdf_term, units=ref.units, initial_value=ref.initial_value)

        # Add outputs and output categories
        #   output <prefix:term> [units <uname>]
        for ref in self.outputs:
            pvar = get(ref)
            pvar.update(output_term=ref.rdf_term, units=ref.units)

        # Add optional declarations
        #   optional <prefix:term> [default <simple_expr>]
        for ref in self.optional_decls:
            pvar = get(ref)
            pvar.update(is_optional=True, default_expr=ref.default_expr)

        # Add local variables
        #   var <name> units <uname> [= <initial_value>]
        for ref in self.local_var_declarations:
            # Local variable names must be unique, and can't even be re-used in imported/nested protocols
            if ref.name in name_to_pvar:
                raise ProtocolError(f'Variable "{ref.name}" was defined by more than one var statement.')

            # Create and store variable
            pvar = name_to_pvar[ref.name] = ProtocolVariable(ref.name)
            pvar.update(is_local=True, units=ref.units, initial_value=ref.initial_value)

        # Add clamp-to-initial-value statements.
        for ref in self.clamps:
            pvar = get(ref)
            pvar.update(is_clamped_to_initial=True)

        # Store equations from define and clamp statements
        for eq in self.equations:
            name = eq.var.name()
            try:
                pvar = name_to_pvar[name]
            except KeyError:
                # Variable not found: Still OK, as long as it refers to an existing model variable
                try:
                    self._variable_generator(name)
                except MissingVariableError:
                    raise ProtocolError(f'Define or clamp statement found for unknown variable: {name}.')

                # Create new protocol variable to store info
                pvar = name_to_pvar[name] = ProtocolVariable(name)

            # Store equation
            pvar.update(equation=eq)

        # Resolve references to model variables
        # If multiple references point to the same model variable, merge them
        var_to_pvar = {}
        aliases = []
        for pvar in name_to_pvar.values():
            try:
                pvar.update(model_variable=self._variable_generator(pvar.name))
            except MissingVariableError:
                # Could be optional, or vector output (which we can only determine post model modifications)
                continue

            # Check if another reference already points to this model variable
            try:
                partner = var_to_pvar[pvar.model_variable]
            except KeyError:
                var_to_pvar[pvar.model_variable] = pvar
                continue

            # Merge into partner, and mark this pvar for removal
            partner.merge(pvar)
            aliases.add(pvar)

        # Remove 'alias' references
        for pvar in aliases:
            del name_to_pvar[pvar.name]
        del aliases

        # Raise error if a variable is specified as an input using two different ontology terms
        for pvar in name_to_pvar.values():
            if len(pvar.input_terms) > 1:
                raise ProtocolVariable(
                    f'The model variable {pvar.model_variable} is specified as a protocol input by more than one'
                    f'ontology term {pvar.long_name}.')

<<<<<<< HEAD
=======
        # Check against overdefinedness through clamp-to-initial-value plus an equation
        for ref in self.clamps:
            try:
                pvar = var_to_pvar[self.model.get_variable_by_ontology_term(ref.rdf_term)]
            except KeyError:
                continue
            if pvar.equation:
                raise ProtocolError(
                    f'The variable {pvar.long_name} is set by more than one clamp and/or define statement.')

        # Store the original equations for any variable that will be redefined with an equation
        for pvar in name_to_pvar.values():
            if pvar.equation is not None and pvar.model_variable is not None:
                pvar.update(original_definition=self.model.get_definition(pvar.model_variable))

>>>>>>> 807682ff
        # Store all protocol variables
        self.protocol_variables = list(name_to_pvar.values())

    def _convert_time_unit_if_needed(self):
        """Check the units of the time variable and convert if needed."""

        # Try getting units from independent var clause
        units = self.time_units

        # Check if the units are set by an input or output instead or in addition to the independent var clause
        for pvar in self.protocol_variables:
            if pvar.model_variable is self.time_variable:
                if units is None:
                    units = pvar.units
                elif pvar.units is not None and pvar.units != units:
                    raise ProtocolError(f'Inconsistent units specified for the time variable {pvar.long_name}.')

        # Convert if required and possible
        if units is not None:
            units = self.units.get_unit(units)
            self.time_variable = self.model.convert_variable(self.time_variable, units, DataDirectionFlow.INPUT)

    def _convert_units(self):
        """Checks the units of model variables against protocol variables and converts them if needed."""
        # Note: this code assumes that the time variable has already been converted, so no provision is made to ensure
        # that self.time_variable still points at the correct variable, or that time is converted as an input.

        # Check and convert inputs
        for pvar in self.protocol_variables:
            # Get desired units
            if pvar.units is None:
                continue
            units = self.units.get_unit(pvar.units)

            # Convert model_variable units
            if (pvar.is_input or pvar.is_output) and pvar.model_variable is not None:
                if pvar.model_variable.units != units:
                    direction = DataDirectionFlow.INPUT if pvar.is_input else DataDirectionFlow.OUTPUT
                    pvar.model_variable = self.model.convert_variable(pvar.model_variable, units, direction)

    def _process_protocol_variables(self):
        """
        Processes the list of protocol variables and:

        - adds variables where needed;
        - updates model equations (e.g. set by defines and clamp-tos);
        - updates model initial values.

        To create a variable, it may be necessary to infer its units from an RHS specified by the user. This requires
        the RHS to be available as a sympy expression where all variables have known units. Because the RHS can include
        references to other variables yet to be created, these operations cannot be separated so must all be handled
        here at once.
        """
        # Create set of variables, and process them in one or more passes, until all are done or the situation is
        # unresolvable.
        todo = deque(self.protocol_variables)
        while todo:
            # Perform a single pass over the todo-variables, and check that at least one gets done
            done = False
            missing_variables = set()
            for i in range(len(todo)):
                pvar = todo.popleft()

                # RHS to set in this iteration
                rhs = None

                # Add variable if required
                if pvar.model_variable is None:

                    # Check if there's enough information to define the variable's RHS
                    if pvar.equation is None and pvar.initial_value is None and pvar.default_expr is None:
                        # No definition given for variable, this is OK if it's optional
                        if pvar.is_optional:
                            done = True
                            continue
                        # For output-only variables, we can't tell if this is OK yet (might be vector outputs)
                        elif pvar.is_output and not pvar.is_input:
                            done = True
                            continue
                        # But otherwise an error
                        elif pvar.is_local:
                            raise ProtocolError(f'No definition given for local variable {pvar.long_name}.')
                        else:
                            raise ProtocolError(f'No definition given for non-optional variable {pvar.long_name}.')

                    # Get units to create variable with
                    if pvar.units is not None:
                        units = self.units.get_unit(pvar.units)
                    else:
                        # No units specified, try getting from RHS
                        rhs = pvar.default_expr if pvar.equation is None else pvar.equation.rhs
                        if rhs is None:
                            # Not enough information to create, OK if optional, but otherwise an error
                            if pvar.is_optional:
                                done = True
                                continue
                            else:
                                raise ProtocolError(f'No units specified for non-optional variable {pvar.long_name}.')

                        # Try getting sympy RHS
                        # Note: This involves checking both variable dependencies, and dependencies on units of
                        # variables via numbers in ``units_of(..)``. So it's not enough at this point that all variables
                        # we depend on are resolved, we also need all variables mentioned in units_of() to be resolved.
                        # Both will raise a MissingVariableError if they can't be resolved.
                        try:
                            rhs = rhs.to_sympy(self._variable_generator, self._number_generator)
                        except MissingVariableError as e:
                            missing_variables.add(e.name)
                            # Unable to create at this time, but may be able to at a next pass
                            todo.append(pvar)
                            continue

                        # New variable, can't contain an `original_definition` in its RHS
                        if ORIGINAL_DEFINITION in rhs.atoms():
                            raise ProtocolError(
                                'The "original_definition" construct can only be used when redefining an existing'
                                ' variable. Found it when creating variable for {pvar.long_name}.')

                        # Get units for the variable to create from its RHS, fixing inconsistencies if required
                        units, rhs = self.units.evaluate_units_and_fix(rhs)

                        # If an LHS is provided the new variable could be a state variable; if so, we'll need to
                        # multiply the RHS units by the time units to get the variable units.
                        if pvar.equation is not None and pvar.equation.is_ode:
                            units *= self.time_variable.units

                    # Create variable, and annotate if possible
                    name = self.model.get_unique_name('protocol__' + pvar.short_name)
                    pvar.model_variable = self.model.add_variable(name, units)
                    rdf_terms = pvar.input_terms + pvar.output_terms
                    if rdf_terms:
                        self.model.add_cmeta_id(pvar.model_variable)
                        for rdf_term in rdf_terms:
                            self.model.rdf.add((pvar.model_variable.rdf_identity, PRED_IS, rdf_term))

                    # Store local variables
                    if pvar.is_local:
                        self.local_vars[pvar.name] = pvar.model_variable

                # At this point the model variable is guaranteed to exist (and be in the right units)

                # Add or replace equation, if required
                eq = self.model.get_definition(pvar.model_variable)
                if pvar.equation is not None or (pvar.default_expr is not None and eq is None):

                    # Get sympy RHS (or re-use one we just created)
                    if rhs is None:
                        rhs = pvar.default_expr if pvar.equation is None else pvar.equation.rhs
                        try:
                            rhs = rhs.to_sympy(self._variable_generator, self._number_generator)
                        except MissingVariableError as e:
                            missing_variables.add(e.name)
                            # Unable to create at this time, but may be able to at a next pass
                            todo.append(pvar)
                            continue

                    # Check if the RHS for this variable contains a reference to ``original_definition``
                    if ORIGINAL_DEFINITION in rhs.atoms():
                        if eq is None:
                            raise ProtocolError(
                                'The "original_definition" construct can only be used when redefining an existing'
                                ' variable. Found it when creating variable for {pvar.long_name}.')

                        # Create a new variable with the original equation for this variable, and replace the
                        # original_definition symbol in the equation.
                        # Note that we use pvar.original_definition here, because `eq` can contain references to unit
                        # converted variables (in that case, pvar.original_definition will still refer to the original
                        # unconverted ones).
                        orig_eq = pvar.original_definition
                        orig_def = self.model.add_variable(
                            name=self.model.get_unique_name('original_rhs_of__' + pvar.short_name),
                            units=self.units.evaluate_units(orig_eq.lhs),
                        )
                        self.model.add_equation(sympy.Eq(orig_def, orig_eq.rhs))
                        rhs = rhs.xreplace({ORIGINAL_DEFINITION: orig_def})

                    # Get sympy lhs
                    if pvar.equation is not None:
                        lhs = pvar.equation.lhs_to_sympy(self._variable_generator, self._number_generator)
                    else:
                        lhs = pvar.model_variable

                    # Setting as state variable? Then make sure an initial value exists
                    if lhs.is_Derivative and pvar.model_variable.initial_value is None and pvar.initial_value is None:
                        raise ProtocolError(f'The variable {pvar.long_name} is being set as a state variable but has no'
                                            f' initial value (this can be set using an `input` or `var` statement).')

                    # Create new equation
                    # If required, convert units within RHS to make it consistent and match the LHS units
                    new_eq = sympy.Eq(lhs, rhs)
                    new_eq = self.units.convert_expression_recursively(new_eq, None)

                    # Remove existing equation
                    if eq is not None:
                        self.model.remove_equation(eq)

                    # Add/remove state_variable annotation if needed
                    if eq is not None and eq.lhs.is_Derivative and not new_eq.lhs.is_Derivative:
                        self.model.rdf.remove((pvar.model_variable.rdf_identity, PRED_IS_VERSION_OF, STATE_ANNOTATION))
                    elif new_eq.lhs.is_Derivative:
                        self.model.add_cmeta_id(pvar.model_variable)
                        self.model.rdf.add((pvar.model_variable.rdf_identity, PRED_IS_VERSION_OF, STATE_ANNOTATION))

                    # Add or replace equation
                    self.model.add_equation(new_eq)
                    eq = new_eq

                # Set initial value, if required
                if pvar.initial_value is not None:

                    # Initial value used as short-hand for constant variable
                    # This is allowed if:
                    #   We're defining a new variable (CellML style!)
                    #   We're replacing a constant variable, that's not also set by a `define` or `clamp`
                    if eq is None or (not eq.lhs.is_Derivative and pvar.equation is None):
                        lhs = pvar.model_variable
                        rhs = self.model.add_number(pvar.initial_value, pvar.model_variable.units)
                        if eq is not None:
                            self.model.remove_equation(eq)
                        eq = sympy.Eq(lhs, rhs)
                        self.model.add_equation(eq)

                    # Initial value for state
                    elif eq.lhs.is_Derivative:
                        pvar.model_variable.initial_value = pvar.initial_value

                    # Overdefined model
                    else:
                        raise ProtocolError(
                            f'Initial value provided for {pvar.long_name}, which is not a state variable.')

                # Variable handled OK
                done = True

            if not done:
                # No changes in pass implies there are missing variables in the RHS of at least one variable.
                todo = ', '.join([pvar.name for pvar in todo])
                unknown = ', '.join(['"' + x + '"' for x in missing_variables])
                raise ProtocolError(
                    f'Unable to create or set equations for {todo}.'
                    f' References found to unknown variable(s): {unknown}.')

    def _handle_clamping(self):
        """Clamp requested variables to their initial values."""

        for pvar in self.protocol_variables:
            if pvar.is_clamped_to_initial:

                # Get model variable
                var = pvar.model_variable
                if var is None:
                    if pvar.is_optional:
                        continue
                    else:
                        raise ProtocolError(f'Clamp-to-initial-value set for unknown variable {pvar.long_name}.')

                # Evaluate and update equation
                defn = self.model.get_definition(var)
                if defn.lhs.is_Derivative:
                    value = var.initial_value
                else:
                    value = defn.rhs.evalf()  # TODO: What if there are variable references in the RHS?
                new_defn = sympy.Eq(var, self.model.add_number(value, var.units))
                if defn is not None:
                    self.model.remove_equation(defn)
                self.model.add_equation(new_defn)

    def _process_transitive_variables(self):
        """
        Searches for transitive variables (for vector outputs), converts their units if needed, and updates the
        information stored in the ProtocolVariable objects.

        This is also the first time we can check that all outputs are specified correctly, so errors will be raised here
        if protocol variables are not found.
        """
        # TODO: We only check transitive variables for outputs that have not been resolved to model variables. At the
        # moment there's no checking that e.g. inputs don't have transitive variables, or that resolved outputs are not
        # somehow vector outputs at the same time.

        # Create a mapping from model variables to a ProtocolVariable that sets a unit, to check for clashes between
        # units set by scalar and vector annotations, or between two vector annotations.
        varmap = {}
        for pvar in self.protocol_variables:
            if pvar.units is not None and pvar.model_variable is not None:
                varmap[pvar.model_variable] = pvar

        # Check all outputs, see if unresolved ones are vector variables
        for pvar in self.protocol_variables:

            # Check that this is an unresolved output
            if pvar.is_output and pvar.model_variable is None:

                # Handle 'state_variable' annotation separately
                if pvar is self.magic_pvar:
                    continue

                # Get transitive variables
                variables = get_variables_transitively(self.model, pvar.output_terms[0])    # TODO: Ensure max 1 term
                if variables:

                    # Convert units
                    if pvar.units is not None:

                        # Check if any variables will cause a clash with previously set units
                        for var in variables:
                            # Get pvar that set a unit, or store this one as the unit-setting pvar
                            try:
                                other = varmap[var]
                            except KeyError:
                                varmap[var] = pvar
                                continue

                            # Check if the units match
                            if other.units != pvar.units:
                                if other.is_vector:
                                    raise ProtocolError(
                                        f'Conflicting units set for items that are both in vector output {pvar.name}'
                                        f' ({pvar.units}) and {other.name} ({other.units}).')
                                else:
                                    raise ProtocolError(
                                        f'Conflicting units set for item in vector output {pvar.name} ({pvar.units})'
                                        f' that is set individually as {other.long_name} ({other.units}).')

                        # Convert all variables
                        units = self.units.get_unit(pvar.units)
                        converted = []
                        for var in variables:
                            converted.append(self.model.convert_variable(var, units, DataDirectionFlow.OUTPUT))
                        variables = converted

                    # Order variables by display name
                    variables.sort(key=lambda var: self.model.get_display_name(var))

                    # Update ProtocolVariable object
                    pvar.update(is_vector=True, vector_variables=variables)

                elif not pvar.is_optional:
                    raise ProtocolError(f'No variable(s) found for non-optional output {pvar.long_name}.')

    def _gather_state_variables(self, original_state_order):
        """
        Gather all variables annotated as states and store them in the the ProtocolVariable for the
        ``oxmeta:state_variable annotation`` (if used by the protocol).

        :param original_state_order: An list containing the rdf identities of the variables as they originally appeared
            (before any model manipulation).
        """
        if self.magic_pvar is None:
            return

        # Gather state variables
        states = list(get_variables_that_are_version_of(self.model, STATE_ANNOTATION))

        # Create ordering, preserving original order as much as possible
        order = []
        todo = set([var.rdf_identity for var in states])
        for rdf_identity in original_state_order:
            try:
                todo.remove(rdf_identity)
            except KeyError:
                continue
            order.append(rdf_identity)
        order.extend(todo)
        order = {rdf_identity: i for i, rdf_identity in enumerate(order)}

        # Order states and store
        states.sort(key=lambda var: order[var.rdf_identity])
        self.magic_pvar.vector_variables = states
        self.magic_pvar.update(is_vector=True)

    def _purge_unused_mathematics(self):
        """Remove model equations and variables not needed for generating desired outputs."""

        # Create set of required variables
        required_variables = set()

        # Time is always needed, even if there are no state variables!
        required_variables.add(self.time_variable)

        # All protocol variables are required.
        for pvar in self.protocol_variables:
            if pvar.model_variable is not None:
                required_variables.add(pvar.model_variable)
            required_variables.update(pvar.vector_variables)

        # Add all variables used to compute the required variables.
        for variable in list(required_variables):
            required_variables.update(networkx.ancestors(self.model.graph, variable))

        # State variables don't have ancestors, but their derivative equations might. So loop over these and add any new
        # requirements. Do this iteratively in case the new dependencies on derivatives are introduced in the process.
        derivatives = self.model.get_derivatives()
        old_len = 0
        while old_len != len(required_variables):
            old_len = len(required_variables)
            for deriv in derivatives:
                if deriv.args[0] in required_variables:
                    required_variables.update(networkx.ancestors(self.model.graph, deriv))

        # Now figure out which variables *aren't* used
        all_variables = set(self.model.variables())
        unused_variables = all_variables - required_variables

        # Remove them and their definitions
        for variable in unused_variables:
            self.model.remove_variable(variable)

        # Add time back in to the graph if needed
        if self.time_variable not in self.model.graph.nodes:
            self.model.graph.add_node(self.time_variable, equation=None, variable_type='free')


######################################################################
# Simulation tasks section
######################################################################


class Range(BaseGroupAction):
    """Parse action for all the kinds of range supported."""

    def _expr(self):
        name = self.get_named_token_as_string('name', None)
        if 'uniform' in self.tokens:
            tokens = self.tokens['uniform'][0]
            start = tokens[0].expr()
            stop = tokens[-1].expr()
            if len(tokens) == 3:
                step = tokens[1].expr()
            else:
                step = E.Const(V.Simple(1))
            range_ = ranges.UniformRange(name, start, stop, step)
        elif 'vector' in self.tokens:
            expr = self.tokens['vector'][0].expr()
            range_ = ranges.VectorRange(name, expr)
        elif 'while' in self.tokens:
            cond = self.tokens['while'][0].expr()
            range_ = ranges.While(name, cond)
        return range_


class ModifierWhen(BaseGroupAction):
    """Parse action for the when part of modifiers."""

    def _expr(self):
        when = {'start': 'START_ONLY', 'each': 'EACH_LOOP', 'end': 'END_ONLY'}[self.tokens]
        return getattr(modifiers.AbstractModifier, when)


class Modifier(BaseGroupAction):
    """Parse action that generates all kinds of modifier."""

    def _expr(self):
        args = [self.tokens[0].expr()]
        detail = self.tokens[1]
        if 'set' in self.tokens[1]:
            modifier = modifiers.SetVariable
            args.append(detail[0])
            args.append(detail[1].expr())
        elif 'save' in self.tokens[1]:
            modifier = modifiers.SaveState
            args.append(detail[0])
        elif 'reset' in self.tokens[1]:
            modifier = modifiers.ResetState
            if len(detail) > 0:
                args.append(detail[0])
        return modifier(*args)


class Modifiers(BaseGroupAction):
    """Parse action for the modifiers collection."""

    def _expr(self):
        return self.get_children_expr()


class TimecourseSimulation(BaseGroupAction):

    def _expr(self):
        args = self.get_children_expr()
        return simulations.Timecourse(*args)


class NestedSimulation(BaseGroupAction):

    def _expr(self):
        args = [t.expr() for t in self.tokens[0:-1]]
        if len(args) == 1:
            # Add an empty modifiers element
            args.append(self.delegate('Modifiers', [[]]).expr())
        nested = self.tokens[-1][0]
        if isinstance(nested, (Simulation, NestedProtocol)):
            # Inline definition
            args.append(nested.expr())
        return simulations.Nested(args[2], args[0], args[1])


class OneStepSimulation(BaseGroupAction):
    # Leaving old XML method in to document existing properties / tokens.
    # def _xml(self):
    #    attrs = {}
    #    args = []
    #    if 'step' in self.tokens:
    #        attrs['step'] = str(self.tokens['step'][0])
    #    if 'modifiers' in self.tokens:
    #        args.append(self.tokens['modifiers'][0].xml())
    #    return P.oneStep(*args, **attrs)
    pass


class NestedProtocol(BaseGroupAction):
    def __init__(self, s, loc, tokens):
        self.trace = (tokens[0][-1] == '?')
        if self.trace:
            tokens[0] = tokens[0][:-1]
        super(NestedProtocol, self).__init__(s, loc, tokens)
        # Resolve any relative path to the nested protocol
        self.proto_path = os.path.join(os.path.dirname(source_file), self.tokens[0])

    def _expr(self):
        args = [self.proto_path]
        inputs = {}
        assert isinstance(self.tokens[1], StatementList)
        for assignment in self.tokens[1]:
            input_name = assignment.tokens[0].tokens
            input_value = assignment.tokens[1].expr()
            inputs[input_name] = input_value
        args.append(inputs)
        output_names, optional_flags = [], []
        for output in self.tokens[2:]:
            output_names.append(output[-1])
            optional_flags.append(len(output) == 2)
        args.extend([output_names, optional_flags])
        nested_proto = model.NestedProtocol(*args)
        result = simulations.OneStep(0)
        result.set_model(nested_proto)
        return result


class Simulation(BaseGroupAction):
    """Parse action for all kinds of simulation."""

    def _expr(self):
        sim = self.tokens[1].expr()
        sim.prefix = str(self.tokens[0])
        return sim


class Tasks(BaseGroupAction):
    """Parse action for a collection of simulation tasks."""

    def _expr(self):
        sims = self.get_children_expr()
        return sims

######################################################################
# Other protocol language constructs
######################################################################


class Inputs(BaseAction):
    """Parse action for the inputs section of a protocol."""

    def _expr(self):
        assert len(self.tokens) <= 1
        if len(self.tokens) == 1:  # Don't create an empty element
            return self.tokens[0].expr()


class Import(BaseGroupAction):
    """Parse action for protocol imports."""

    def _expr(self):
        assert len(self.tokens) >= 2
        set_inputs = {}
        if len(self.tokens) == 3:
            for set_input in self.tokens[2].tokens:
                name = set_input.tokens[0].tokens
                value_expr = set_input.tokens[1].expr()
                set_inputs[name] = value_expr
        return self.tokens[0], self.tokens[1], set_inputs


class UnitRef(BaseGroupAction):
    """Parse action for unit references within units definitions.

    Properties:

    ``units``
        Name of the units referenced.
    ``prefix``
        Optional SI prefix name, e.g. milli, deca. Defaults to ''.
    ``multiplier``
        Optional scalar multiplier; None if omitted.
    ``exponent``
        Optional exponent; None if omitted.
    ``offset``
        For defining units such as fahrenheit. Will raise an error if given.
    ``pint_expression``
        Pint syntax for this unit reference.
    """
    def _expr(self):
        if 'offset' in self.tokens:
            raise ValueError('Offset units are no longer supported')
        self.units = self.get_named_token_as_string('units')
        assert self.units is not None
        self.prefix = self.get_named_token_as_string('prefix', '')
        self.exponent = self.get_named_token_as_string('exponent')
        self.multiplier = self.get_named_token_as_string('multiplier')

        expr = self.units
        if self.prefix:
            expr = '({:e} * {})'.format(UNIT_PREFIXES[self.prefix], self.units)
        if self.exponent is not None:
            expr = '{}**{}'.format(expr, self.exponent)
        if self.multiplier is not None:
            expr = '{} * {}'.format(self.multiplier, expr)
        self.pint_expression = expr

        return self


class UnitsDef(BaseGroupAction):
    """Parse action for units definitions.

    Example definitions::

        my_units = 50 deci metre^2
        mV = milli volt
        uA_per_cm2 = micro ampere . centi metre^-2 "{/Symbol m}A/cm^2"
        A_per_F = ampere . farad^-1
        mM = milli mole . litre^-1 "{/Symbol m}M"

    Properties:

    ``name``
        The name of the units defined.
    ``description``
        Optional formatted description of the units, or None.
    ``unit_refs``
        List of UnitRef instances comprising the definition.
    ``pint_expression``
        Definition of these units in pint syntax.
    """
    def _expr(self):
        self.name = str(self.tokens[0])
        self.description = self.tokens.get('description')
        self.unit_refs = [t.expr() for t in self.tokens if isinstance(t, UnitRef)]
        self.pint_expression = ' * '.join(r.pint_expression for r in self.unit_refs)

        return self


class Units(BaseAction):
    """Parse action for the units definitions section."""
    def _expr(self):
        return self.get_children_expr()


class Library(BaseAction):
    """Parse action for the library section."""

    def _expr(self):
        if len(self.tokens) > 0:
            assert len(self.tokens) == 1
            return self.tokens[0].expr()


class PostProcessing(BaseAction):
    """Parse action for the post-processing section."""

    def _expr(self):
        if len(self.tokens) > 0:
            return self.delegate('StatementList', [self.tokens]).expr()


class Output(BaseGroupAction):
    """Parse action for a protocol output specification."""

    def _expr(self):
        output = {}
        if 'units' in self.tokens:
            output['units'] = str(self.tokens['units'])
        if 'name' in self.tokens:
            output['name'] = str(self.tokens['name'])
        if 'ref' in self.tokens:
            output['ref'] = str(self.tokens['ref'])
        if 'description' in self.tokens:
            output['description'] = str(self.tokens['description'])
        output['optional'] = 'optional' in self.tokens
        return output


class Outputs(BaseGroupAction):
    """Parse action for the outputs section."""

    def _expr(self):
        return self.get_children_expr()


class Plot(BaseGroupAction):
    """Parse action for simple plot specifications."""

    def _expr(self):
        using = self.tokens.get('using', '')
        if using:
            expected_num_tokens = 3
        else:
            expected_num_tokens = 2
        assert len(self.tokens) == expected_num_tokens, "Only a single plot curve is currently supported"
        curve = self.tokens[-1]
        key = curve.get('key', '')
        if key:
            curve = curve[:-1]
        assert len(curve) == 2, "Only a single y variable is currently supported"
        title = str(self.tokens[0])
        y, x = list(map(str, curve))
        plot = {'title': title, 'x': x, 'y': y}
        if key:
            plot['key'] = key
        if using:
            plot['using'] = using[0]
        return plot


class Plots(BaseGroupAction):
    """Parse action for the plots section."""

    def _expr(self):
        return self.get_children_expr()


class Protocol(BaseAction):
    """Parse action for a full protocol."""

    def _expr(self):
        d = {}
        d['imports'] = []
        for token in self.tokens:
            if isinstance(token, Inputs):
                d['inputs'] = token.expr()
            if isinstance(token, Import):
                d['imports'].append(token.expr())
            if isinstance(token, Library):
                d['library'] = token.expr()
            if isinstance(token, Units):
                d['units'] = token.expr()
            if isinstance(token, ModelInterface):
                d['model_interface'] = token.expr()
            if isinstance(token, Tasks):
                d['simulations'] = token.expr()
            if isinstance(token, PostProcessing):
                d['postprocessing'] = token.expr()
            if isinstance(token, Outputs):
                d['outputs'] = token.expr()
            if isinstance(token, Plots):
                d['plots'] = token.expr()

        if 'dox' in self.tokens:
            d['dox'] = self.tokens['dox'][0]

        # Scan for any declared namespaces
        ns_map = {}
        if 'namespace' in self.tokens:
            for prefix, uri in self.tokens['namespace']:
                ns_map[prefix] = uri
        d['ns_map'] = ns_map

        return d<|MERGE_RESOLUTION|>--- conflicted
+++ resolved
@@ -954,12 +954,8 @@
         self.vector_variables = []
 
     def update(self, name=None, input_term=None, output_term=None, is_optional=False, is_vector=False, is_local=False,
-<<<<<<< HEAD
                is_clamped_to_initial=False, units=None, initial_value=None, default_expr=None, equation=None,
-=======
-               units=None, initial_value=None, default_expr=None, equation=None, original_definition=None,
->>>>>>> 807682ff
-               model_variable=None, vector_variables=None):
+               original_definition=None, model_variable=None, vector_variables=None):
         """
         Merges new information into this :class:`ProtocolVariable`, raises a ProtocolError if new information is
         incompatible with what is already stored.
@@ -1448,8 +1444,6 @@
                     f'The model variable {pvar.model_variable} is specified as a protocol input by more than one'
                     f'ontology term {pvar.long_name}.')
 
-<<<<<<< HEAD
-=======
         # Check against overdefinedness through clamp-to-initial-value plus an equation
         for ref in self.clamps:
             try:
@@ -1465,7 +1459,6 @@
             if pvar.equation is not None and pvar.model_variable is not None:
                 pvar.update(original_definition=self.model.get_definition(pvar.model_variable))
 
->>>>>>> 807682ff
         # Store all protocol variables
         self.protocol_variables = list(name_to_pvar.values())
 
