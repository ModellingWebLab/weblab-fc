--- conflicted
+++ resolved
@@ -1475,10 +1475,6 @@
         # unresolvable.
         todo = deque(self.protocol_variables)
         while todo:
-<<<<<<< HEAD
-
-=======
->>>>>>> 277e54ef
             # Perform a single pass over the todo-variables, and check that at least one gets done
             done = False
             missing_variables = set()
@@ -1528,12 +1524,8 @@
                         # Both will raise a MissingVariableError if they can't be resolved.
                         try:
                             rhs = rhs.to_sympy(self._variable_generator, self._number_generator)
-<<<<<<< HEAD
-                        except MissingVariableError:
-=======
                         except MissingVariableError as e:
                             missing_variables.add(e.name)
->>>>>>> 277e54ef
                             # Unable to create at this time, but may be able to at a next pass
                             todo.append(pvar)
                             continue
@@ -1570,12 +1562,8 @@
                         rhs = pvar.default_expr if pvar.equation is None else pvar.equation.rhs
                         try:
                             rhs = rhs.to_sympy(self._variable_generator, self._number_generator)
-<<<<<<< HEAD
-                        except MissingVariableError:
-=======
                         except MissingVariableError as e:
                             missing_variables.add(e.name)
->>>>>>> 277e54ef
                             # Unable to create at this time, but may be able to at a next pass
                             todo.append(pvar)
                             continue
@@ -1639,21 +1627,12 @@
                 done = True
 
             if not done:
-<<<<<<< HEAD
-                # No changes in iteration implies there are missing variables in the RHS of at least one variable.
-                # Create a ProtocolError based on the last MissingVariableError
-                todo = ', '.join([pvar.name for pvar in todo])
-                raise ProtocolError(
-                    f'Unable to create or set equations for {todo}: Please check model interface for units information'
-                    f' or unknown references in these variables right-hand side.')
-=======
                 # No changes in pass implies there are missing variables in the RHS of at least one variable.
                 todo = ', '.join([pvar.name for pvar in todo])
                 unknown = ', '.join(['"' + x + '"' for x in missing_variables])
                 raise ProtocolError(
                     f'Unable to create or set equations for {todo}.'
                     f' References found to unknown variable(s): {unknown}.')
->>>>>>> 277e54ef
 
     def _handle_clamping(self):
         """Clamp requested variables to their initial values."""
