--- conflicted
+++ resolved
@@ -11,24 +11,8 @@
 from cellmlmanip.model import DataDirectionFlow
 from cellmlmanip.units import UnitStore
 
-<<<<<<< HEAD
-import matplotlib
-matplotlib.use('agg')
-import matplotlib.pyplot as plt  # noqa: E402
-plt.switch_backend('agg')  # on some machines this is required to avoid "Invalid DISPLAY variable" errors
-
-import fc   # noqa: E402
-from .code_generation import create_weblab_model, get_variables_transitively  # noqa: E402
-from .environment import Environment  # noqa: E402
-from .error_handling import ProtocolError, ErrorRecorder  # noqa: E402
-from .file_handling import OutputFolder  # noqa: E402
-from .language import values as V  # noqa: E402
-from .language.statements import Assign  # noqa: E402
-from .locatable import Locatable  # noqa: E402
-from .parsing import actions  # noqa: E402
-=======
 import fc
-from .code_generation import create_weblab_model
+from .code_generation import create_weblab_model, get_variables_transitively
 from .environment import Environment
 from .error_handling import ProtocolError, ErrorRecorder
 from .file_handling import OutputFolder
@@ -37,7 +21,6 @@
 from .locatable import Locatable
 from .parsing import actions
 from .plotting import create_plot
->>>>>>> 7a2593e4
 
 # NB: Do not import the CompactSyntaxParser here, or we'll get circular imports.
 # Only import it within methods that use it.
